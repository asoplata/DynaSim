function [data,studyinfo,result] = dsSimulate(model,varargin)
%% data=dsSimulate(model,'option',value,...)
% Purpose: manage simulation of a DynaSim model. This high-level function
% offers many options to control the number of simulations, how the model is
% optionally varied across simulations, and how the numerical integration
% is performed. It can optionally save the simulated data and create/submit
% simulation jobs to a compute cluster.
% Inputs:
%   model: DynaSim model structure or equations (see dsGenerateModel and
%          dsCheckModel for more details)
%
%   solver options (provided as key/value pairs: 'option1',value1,'option2',value2,...):
%     'solver'      : solver for numerical integration (see dsGetSolveFile)
%                     {'euler','rk2','rk4', or any built-in matlab solver} (default: 'rk4')
%     'tspan'       : time limits of simulation [begin,end] (default: [0 100]) [ms]
%                     note: units must be consistent with dt and model equations
%     'dt'          : time step used for DynaSim solvers (default: .01) [ms]
%     'downsample_factor': downsampling applied during simulation (default: 1, no downsampling)
%                     (only every downsample_factor-time point is stored in memory and/or written to disk)
%     'ic'          : numeric array of initial conditions, one value per state
%                     variable (default: all zeros). overrides definition in model structure
%     'random_seed' : seed for random number generator (default: 'shuffle', set randomly) (usage: rng(options.random_seed))
%     'compile_flag': whether to compile simulation using coder instead of
%                     interpreting Matlab {0 or 1} (default: 0)
%     'sparse_flag' : whether to convert numeric fixed variables to sparse matrices {0 or 1} (default: 0)
%
%   options for running sets of simulations:
%     'vary'        : (default: [], vary nothing): cell matrix specifying model
%                     components to vary across simulations (see NOTE 1 and dsVary2Modifications)
%
%   options to control saved data:
%     'save_results_flag': whether to save results of analysis and plotting
%     'save_data_flag': whether to save simulated data to disk after completion {0 or 1} (default: 0)
%     'overwrite_flag': whether to overwrite existing data files {0 or 1} (default: 0)
%     'study_dir'     : relative or absolute path to output directory (default: current directory)
%     'prefix'        : string to prepend to all output file names (default: 'study')
%     'disk_flag'     : whether to write to disk during simulation instead of storing in memory {0 or 1} (default: 0)
%     'precision'     : {'single','double'} precision of simulated data saved to disk (default: 'single')
%
%   options for cluster computing:
%     'cluster_flag'  : whether to run simulations on a cluster submitted
%                     using qsub (see dsCreateBatch) {0 or 1} (default: 0)
%     'sims_per_job'  : number of simulations to run per batch job (default: 1)
%     'memory_limit'  : memory to allocate per batch job (default: '8G')
%     'qsub_mode'     : whether to use SGE -t array for 1 qsub, mode: 'array'; or
%                         qsub in csh for loop, mode: 'loop'. (default: 'loop').
%     'one_solve_file_flag': only use 1 file of each time when solving (default: 0)
%     'optimize_big_vary': Select best options for doing many sims {0 or 1} (default: 0)
%
%   options for parallel computing: (requires Parallel Computing Toolbox)
%     'parallel_flag' : whether to use parfor to run simulations {0 or 1} (default: 0)
%     'num_cores'     : number of cores to specify in the parallel pool
%     *note: parallel computing has been disabled for debugging...
%
%   options for post-processing:
%     'analysis_functions': cell array of analysis function handles
%     'analysis_options'  : cell array of option cell arrays {'option1',value1,...}
%     'plot_functions'    : cell array of plot function handles
%     'plot_options'      : cell array of option cell arrays {'option1',value1,...}
%
%   other options:
%     'verbose_flag'  : whether to display informative messages/logs (default: 0)
%     'modifications' : how to modify DynaSim specification structure component before simulation (see dsApplyModifications)
%     'experiment'    : function handle of experiment function (see NOTE 2)
%     'experiment_options' : single cell array of key/value options for experiment function
%     'optimization'  : function handle of optimization function (see NOTE 2)
%     'debug_flag'    : set to debug mode
%     'benchmark_flag': set to benchmark mode. will add tic/toc to sims.
%
% Outputs:
%   DynaSim data structure:
%     data.labels           : list of state variables and monitors recorded
%     data.(state_variables): state variable data matrix [time x cells]
%     data.(monitors)       : monitor data matrix [time x cells]
%     data.time             : time vector [time x 1]
%     data.simulator_options: simulator options used to generate simulated data
%     data.model            : model used to generate simulated data
%     [data.varied]         : list of varied model components (present only if anything was varied)
%
%   DynaSim studyinfo structure (only showing select fields, see dsCheckStudyinfo for more details)
%     studyinfo.study_dir
%     studyinfo.base_model (=[]): original model from which a set of simulations was derived
%     studyinfo.base_simulator_options (=[])
%     studyinfo.base_solve_file (='')
%     studyinfo.simulations(k): metadata for each simulation in a set of simulations
%                           .sim_id         : unique identifier in study
%                           .modifications  : modifications made to the base model during this simulation
%                           .data_file      : full filename of eventual output file
%                           .batch_dir (=[]): directory where batch jobs were saved (if cluster_flag=1)
%                           .job_file (=[]) : m-file batch job that runs this simulation (if cluster_flag=1)
%                           .simulator_options: simulator options for this simulation
%                           .solve_file     : full filename of m- or mex-file that numerically integrated the model
%
% NOTE 1: 'vary' indicates the variable to vary, the values
% it should take, and the object whose variable should be varied.
% Syntax: vary={object, variable, values; ...}. For instance, to vary
% parameter 'gNa', taking on values 100 and 120, in population 'E', set
% vary={'E','gNa',[100 120]}. To additionally vary 'gSYN' in the connection
% mechanism from 'E' to 'I', set vary={'E','gNa',[100 120];'E->I','gSYN',[0 1]}.
% Mechanism lists and equations can also be varied. (see dsVary2Modifications
% for more details and examples).
%
% EXAMPLES:
% Example 1: Lorenz equations with phase plot
%   eqns={
%     's=10; r=27; b=2.666';
%     'dx/dt=s*(y-x)';
%     'dy/dt=r*x-y-x*z';
%     'dz/dt=-b*z+x*y';
%   };
%   data=dsSimulate(eqns,'tspan',[0 100],'ic',[1 2 .5]);
%   plot(data.pop1_x,data.pop1_z); title('Lorenz equations'); xlabel('x'); ylabel('z')
%
% Example 2: Leaky integrate-and-fire with spike monitor
%   eqns={
%     'tau=10; R=10; E=-70; I=1.55; thresh=-55; reset=-75';
%     'dV/dt=(E-V+R*I)/tau; if(V>thresh)(V=reset)';
%     'monitor V.spikes(thresh)';
%   };
%   data=dsSimulate(eqns,'tspan',[0 200],'ic',-75);
%   data.pop1_V(data.pop1_V_spikes==1)=20; % insert spike
%   plot(data.time,data.pop1_V); xlabel('time (ms)'); ylabel('V'); title('LIF with spikes')
%
% Example 3: Hodgkin-Huxley-type Intrinsically Bursting neuron
%   eqns='dv/dt=5+@current; {iNaF,iKDR,iM}; gNaF=100; gKDR=5; gM=1.5; v(0)=-70';
%   data=dsSimulate(eqns,'tspan',[0 200]);
%   figure; plot(data.time,data.(data.labels{1}))
%   xlabel('time (ms)'); ylabel('membrane potential (mV)'); title('Intrinsically Bursting neuron')
%
% Example 4: varying max Na+ conductance in Hodgkin-Huxley neuron
%   eqns='dv/dt=@current+10; {iNa,iK}; v(0)=-60';
%   data=dsSimulate(eqns,'vary',{'','gNa',[50 100 200]});
%   % plot how mean firing rate varies with parameter
%   dsPlotFR(data,'bin_size',30,'bin_shift',10); % bin_size and bin_shift in [ms]
%
% Example 5: Sparse Pyramidal-Interneuron-Network-Gamma rhythm with rastergram
%   % define equations of cell model (same for E and I populations)
%   eqns={
%     'dv/dt=Iapp+@current/Cm+noise*randn(1,N_pop)*sqrt(dt)/dt';
%     'monitor v.spikes, iGABAa.functions, iAMPA.functions'
%   };
%   % define specification for two-population network model
%   s=[];
%   s.populations(1).name='E';
%   s.populations(1).size=80;
%   s.populations(1).equations=eqns;
%   s.populations(1).mechanism_list={'iNa','iK'};
%   s.populations(1).parameters={'Iapp',5,'gNa',120,'gK',36,'Cm',1,'noise',4};
%   s.populations(2).name='I';
%   s.populations(2).size=20;
%   s.populations(2).equations=eqns;
%   s.populations(2).mechanism_list={'iNa','iK'};
%   s.populations(2).parameters={'Iapp',0,'gNa',120,'gK',36,'Cm',1,'noise',4};
%   s.connections(1).source='I';
%   s.connections(1).target='E';
%   s.connections(1).mechanism_list={'iGABAa'};
%   s.connections(1).parameters={'tauD',10,'gSYN',.1,'netcon','ones(N_pre,N_post)'};
%   s.connections(2).source='E';
%   s.connections(2).target='I';
%   s.connections(2).mechanism_list={'iAMPA'};
%   s.connections(2).parameters={'tauD',2,'gSYN',.1,'netcon',ones(80,20)};
%   % simulate model
%   data=dsSimulate(s);
%   % plot voltages and rastergram
%   figure;
%   subplot(2,1,1); % voltage traces
%   plot(data.time,data.E_v,'b-',data.time,data.I_v,'r-')
%   title('Sparse Pyramidal-Interneuron-Network-Gamma (sPING)'); ylabel('membrane potential (mV)');
%   subplot(2,1,2); % rastergram
%   E_spikes=nan(size(data.E_v_spikes)); E_spikes(data.E_v_spikes==1)=1;
%   I_spikes=nan(size(data.I_v_spikes)); I_spikes(data.I_v_spikes==1)=1;
%   plot(data.time,E_spikes+repmat(1:80,[length(data.time) 1]),'bo'); hold on
%   plot(data.time,I_spikes+repmat(80+(1:20),[length(data.time) 1]),'ro'); axis([0 100 0 100]);
%   title('rastergram'); xlabel('time (ms)'); ylabel('cell index');
%   % simulate model varying two parameters (Iapp and tauD in sPING)
%   % warning: this may take up to a minute to complete:
%   vary={
%     'E'   ,'Iapp',[0 10 20];     % amplitude of tonic input to E-cells
%     'I->E','tauD',[5 10 15]      % inhibition decay time constant from I to E
%     };
%   data=dsSimulate(s,'vary',vary);
%   % plot firing rates calculated from spike monitor in both populations
%   dsPlotFR(data,'variable','*_spikes','bin_size',30,'bin_shift',10);
%
%
% See also: dsGenerateModel, dsCheckModel, dsGetSolveFile, dsCheckData,
%           dsVary2Modifications, dsCheckStudyinfo, dsCreateBatch

% TODO: rename 'disk_flag' to something more descriptive

% dependencies: dsWriteDynaSimSolver, dsWriteMatlabSolver, dsPropagateFunctions, dsCheckModel,
% dsCheckOptions, dsOptions2Keyval, displayError, DynaSim2Odefun

% <-- temporarily removed from help section -->
% NOTE 2: special functions that recursively call dsSimulate:
% - "Experiments" are ways of hacking the ODE system to incorporate additional
% models (e.g., controlled inputs) and use them to simulate experimental
% protocols by systematically varying Model Components across simulations in
% prescribed ways. Technically, an Experiment could be any function that takes
% a DynaSim model structure as its first input followed by key/value options.
% Ideally, Experiments represent standardized procedural methods (experimental
% protocols) for studying the modeled system. Experiment functions typically
% involve applying a set of Modifications to a Base Model and varying the
% modified model in prescribed ways.
% - during "Optimization", each iteration involves a single Study producing
% modified models, their simulated data sets and analysis results (e.g.,
% cost functions) that shape the Base Model for a subsequent iteration and
% its Study. Hence, a closed-loop optimization protocol produces a set of
% evolving Studies. Technically, an Optimization could be any function
% that takes a DynaSim model structure as its first input followed by
% key/value options. Optimization functions will typically involve
% while-looping through multiple Studies and analyzing data sets to update
% Model Components on each iteration until some stop condition is reached.

%% 0.0 Outputs & inputs.
% Initialize outputs
data=[];
studyinfo=[];

% check path
dynasim_path=fileparts(which(mfilename));
onPath=~isempty(strfind(path,[dynasim_path, pathsep]));
if ~onPath
  if 1
    fprintf('adding dynasim and sub-directory to Matlab path: %s\n',dynasim_path);
  end
  addpath(genpath(dynasim_path)); % necessary b/c of changing directory for simulation
end

% Check inputs
varargin = backward_compatibility(varargin);
options=dsCheckOptions(varargin,{...
  'tspan',[0 100],[],...          % [beg,end] (units must be consistent with dt and equations)
  'ic',[],[],...                  % initial conditions (overrides definition in model structure; can input as IC structure or numeric array)
  'solver','rk4',{'euler','rk1','rk2','rk4','modified_euler','rungekutta','rk',...
  'ode23','ode45','ode113','ode15s','ode23s','ode23t','ode23tb'},... % DynaSim and built-in Matlab solvers
  'matlab_solver_options',[],[],... % options from odeset for use with built-in Matlab solvers
  'dt',.01,[],...                 % time step used for fixed step DynaSim solvers
  'downsample_factor',1,[],...    % downsampling applied during simulation (only every downsample_factor-time point is stored in memory or written to disk)
  'reduce_function_calls_flag',1,{0,1},...   % whether to eliminate internal (anonymous) function calls
  'save_parameters_flag',1,{0,1},...
  'random_seed','shuffle',[],...        % seed for random number generator (usage: rng(random_seed))
  'data_file','data.csv',[],... % name of data file if disk_flag=1
  'precision','single',{'single','double'},...
  'logfid',1,[],...
  'store_model_flag',1,{0,1},...  % whether to store model structure with data
  'verbose_flag',0,{0,1},...
  'modifications',[],[],...       % *DynaSim modifications structure
  'vary',[],[],...                % specification of things to vary or custom modifications_set
  'experiment',[],[],...          % experiment function. func(model,args)
  'experiment_options',[],[],...
  'optimization',[],[],...
  'cluster_flag',0,{0,1},...      % whether to run simulations on a cluster
  'sims_per_job',1,[],... % how many sims to run per batch job
  'memory_limit','8G',[],... % how much memory to allocate per batch job
  'qsub_mode','loop',{'loop','array'},... % whether to submit jobs as an array using qsub -t or in a for loop
  'one_solve_file_flag',0,{0,1},... % use only 1 solve file of each type, but can't vary mechs yet
  'parallel_flag',0,{0,1},...     % whether to run simulations in parallel (using parfor)
  'num_cores',4,[],... % # cores for parallel processing (SCC supports 1-12)
  'compile_flag',0,{0,1},... % exist('codegen')==6, whether to compile using coder instead of interpreting Matlab
  'sparse_flag',0,{0,1},... % whether to sparsify fixed variables before simulation
  'disk_flag',0,{0,1},...            % whether to write to disk during simulation instead of storing in memory
  'save_data_flag',0,{0,1},...  % whether to save simulated data
  'save_results_flag',0,{0,1},...  % whether to save results from simulated data
  'project_dir',pwd,[],...
  'study_dir',[],[],... % study directory
  'prefix','study',[],... % prefix prepended to all output files
  'overwrite_flag',0,{0,1},... % whether to overwrite existing data
  'solve_file',[],[],... % m- or mex-file solving the system
  'sim_id',[],[],... % sim id in an existing study
  'studyinfo',[],[],...
  'email',[],[],... % email to send notification upon study completion
  'analysis_functions',[],[],...
  'analysis_options',[],[],...
  'plot_functions',[],[],...
  'plot_options',[],[],...
  'optimize_big_vary',0,{0,1},...
  'mex_dir','mex',[],... % Directory to search for pre-compiled solve files (solve*_mex*). Can be relative to 'study_dir' or absolute path.
  'in_parfor_loop_flag',0,{0,1},... % if inside parfor loop
  'debug_flag',0,{0,1},...
  'auto_gen_test_data_flag',0,{0,1},...
  'unit_test_flag',0,{0,1},...
  'benchmark_flag',0,{0,1},...
  },false);
% more options: remove_solve_dir, remove_batch_dir, post_downsample_factor

%% 0.1 Auto_gen_test_data_flag save argin (arguments passed to dsSimulate).
if options.auto_gen_test_data_flag
  varargs = varargin;
  varargs{find(strcmp(varargs, 'auto_gen_test_data_flag'))+1} = 0;
  varargs(end+1:end+2) = {'unit_test_flag',1};
  argin = [{model}, varargs]; % specific to this function
end

%% 0.2 Unit testing.
if options.unit_test_flag
  options.study_dir = getAbsolutePath(options.study_dir);
end

%% 0.3 Prepare solve options.

if options.compile_flag && options.sparse_flag
  error('The Matlab Coder toolbox does not support sparse matrices. Choose either ''compile_flag'' or ''sparse_flag''.');
end

if options.parallel_flag && feature('numCores') == 1 % TODO: check on windows and single core machine
  fprintf('Setting ''parallel_flag''=0 since only 1 core detected on this machine.\n')
  options.parallel_flag = 0;
end

if options.compile_flag && ~options.reduce_function_calls_flag
  fprintf('Setting ''reduce_function_calls_flag'' to 1 for compatibility with ''compile_flag''=1 (coder does not support anonymous functions).\n');
  options.reduce_function_calls_flag=1;
end

<<<<<<< HEAD
% Make sure that data is either saved to disk, saved to variable, or plotted
if (nargout==0 || options.cluster_flag) && ~options.save_data_flag && ~options.save_results_flag && isempty(options.plot_functions)
=======
if options.cluster_flag && ~options.save_data_flag
  %   options.save_data_flag=1;
  %   if options.verbose_flag
  %     fprintf('Setting ''save_data_flag'' to 1 for storing data from batch jobs for later access.\n');
  %   end
  options.save_results_flag=1;
  if options.verbose_flag
    fprintf('Setting ''save_results_flag'' to 1 for storing results of batch jobs for later access.\n');
  end
end

% Make sure that data is either saved to disk, saved to variable, or
% plotted.
if nargout==0 && ~options.save_data_flag && ~options.save_results_flag && isempty(options.plot_functions)
>>>>>>> e9ce4c9e
  if ~isempty(options.analysis_functions)
    fprintf('Setting ''save_results_flag''=1 since output from dsSimulate is not stored in a variable and analysis functions specified.\n')
    options.save_results_flag = 1;
  else
    fprintf('Setting ''save_data_flag''=1 since output from dsSimulate is not stored in a variable and no plot or analysis functions specified.\n')
    options.save_data_flag = 1;
  end
end

if options.cluster_flag && ~options.save_data_flag
  options.save_results_flag=1;
  if options.verbose_flag
    fprintf('Setting ''save_results_flag'' to 1 for storing results of batch jobs for later access.\n');
  end
end

if any(strcmp(options.solver, {'ode23','ode45','ode113','ode15s','ode23s','ode23t','ode23tb'}))
  matlabSolverBool = 1;
else
  matlabSolverBool = 0;
end

if options.disk_flag && matlabSolverBool
  fprintf('Since using built-in solver, setting options.disk_flag=1.\n');
  options.disk_flag = 1;
end

% if ischar(options.study_dir) && options.save_data_flag==0
%   options.save_data_flag=1;
%   if options.verbose_flag
%     fprintf('Setting ''save_data_flag'' to 1 for storing results in study_dir: %s.\n',options.study_dir);
%   end
% end

% Convert matlab solver options from key/value to struct using odeset if
% necessary.
if iscell(options.matlab_solver_options)
  options.matlab_solver_options = odeset(options.matlab_solver_options{:});
end

%% 0.4 Non-Batch checks.
if isempty(options.sim_id) % not in part of a batch sim
  if options.optimize_big_vary
    options.cluster_flag = 1;
    options.qsub_mode = 'array';
    options.compile_flag = 1;
    options.downsample_factor = max(1/options.dt, options.downsample_factor); % at most 1000Hz sampling
    options.one_solve_file_flag = 1;
    options.sims_per_job = 2;
  end
  
  % check for one_solve_file_flag
  if options.one_solve_file_flag && ~options.cluster_flag
    % One file flag only for cluster
    fprintf('Since cluster_flag==0, setting options.one_solve_file_flag=0\n')
    options.one_solve_file_flag = 0;
    % TODO: this is a temp setting until iss_90 is fully implemented
  end
  
  if options.one_solve_file_flag && ~options.overwrite_flag
    % One file flag will overwrite
    fprintf('Since one_solve_file_flag==1, setting options.overwrite_flag=1\n')
    options.overwrite_flag = 1;
    % TODO: this is a temp setting until iss_90 is fully implemented
  end
  
  if options.one_solve_file_flag && ~strcmp(options.qsub_mode, 'array')
    % One file flag needs array mode
    fprintf('Since one_solve_file_flag==1, setting options.qsub_mode=''array''\n')
    options.qsub_mode = 'array';
    % TODO: this is a temp setting until iss_90 is fully implemented
  end
  
  if options.one_solve_file_flag && options.parallel_flag
    % One file flag can't do parallel_flag
    fprintf('Since one_solve_file_flag==1, setting options.parallel_flag=0\n')
    options.parallel_flag = 0;
    % TODO: this is a temp setting until iss_90 is fully implemented
  end
  
  if options.one_solve_file_flag && isa(options.experiment,'function_handle')
    error('one_solve_file_flag doesn''t work with experiments.')
  end
  
  if options.one_solve_file_flag && ~options.save_parameters_flag
    fprintf('Since one_solve_file_flag==1, setting options.save_parameters_flag=1\n')
    options.save_parameters_flag = 1;
    % TODO: this is a temp setting until iss_90 is fully implemented
  end
end % isempty(options.sim_id)

%% 0.5 Prepare analysis functions and options.
if ~isempty(options.analysis_functions)
  if ~iscell(options.analysis_functions)
    % convert function handle into cell array of function handles
    options.analysis_functions={options.analysis_functions};
  end
  
  if any(~cellfun(@(x)isa(x,'function_handle'),options.analysis_functions))
    error('at least one analysis function was not provided as a function handle.');
  end
  
  if isempty(options.analysis_options)
    % convert to empty option cell array
    options.analysis_options={};
  end
  
  if ~iscell(options.analysis_options)
    error('''analysis_options'' must be a cell array of options or option cell arrays');
  end
  
  % force to be a cell array of option cell arrays
  if isempty(options.analysis_options) || ischar(options.analysis_options{1}) % first element is an option
    options.analysis_options={options.analysis_options};
  end
  
  % make sure there is one option cell array per analysis function
  if length(options.analysis_options)==1 && length(options.analysis_functions)>1
    % copy options for each analysis function
    options.analysis_options=repmat(options.analysis_options,[1 length(options.analysis_functions)]);
  elseif length(options.analysis_options) ~= length(options.analysis_functions)
    error('there must be one option cell array per analysis function.');
  end

end

%% 0.6 Prepare plot functions and options.
if ~isempty(options.plot_functions)
  if ~iscell(options.plot_functions)
    % convert function handle into cell array of function handles
    options.plot_functions={options.plot_functions};
  end
  
  if any(~cellfun(@(x)isa(x,'function_handle'),options.plot_functions))
    error('at least one plot function was not provided as a function handle.');
  end
  
  if isempty(options.plot_options)
    % convert to empty option cell array
    options.plot_options={};
  end
  
  if ~iscell(options.plot_options)
    error('''plot_options'' must be a cell array of options or option cell arrays');
  end
  
  % force to be a cell array of option cell arrays
  if isempty(options.plot_options) || ischar(options.plot_options{1}) % first element is an option
    options.plot_options={options.plot_options};
  end
  
  % make sure there is one option cell array per plot function
  if length(options.plot_options)==1 && length(options.plot_functions)>1
    % copy options for each plot function
    options.plot_options=repmat(options.plot_options,[1 length(options.plot_functions)]);
  elseif length(options.plot_options) ~= length(options.plot_functions)
    error('there must be one option cell array per plot function.');
  end
end

%% 1.0 Prepare model and study structures for simulation.

% Handle special case of input equations with vary() statement.
[model,options] = extract_vary_statement(model,options);

% Check/standardize model.
model = dsCheckModel(model, varargin{:}); % handles conversion when input is a string w/ equations or a DynaSim specification structure

%% 1.1 Apply modifications before simulation and optional further variation across simulations.
if ~isempty(options.modifications)
  [model,options.modifications] = dsApplyModifications(model,options.modifications, varargin{:});
end

%% 1.2 Incorporate user-supplied initial conditions.
if ~isempty(options.ic)
  if isstruct(options.ic)
    % TODO: create subfunc that converts numeric ICs to strings for
    % consistency (call here and in ProcessNumericICs <-- use code already there)
    % user provided structure with ICs
    warning('off','catstruct:DuplicatesFound');
    model.ICs=catstruct(model.ICs,options.ic);
  elseif isnumeric(options.ic)
    % user provided numeric array with one value per state variable per
    % cell with state variables ordered according to model.state_variables.
    model.ICs=ProcessNumericICs;
  end
end

% expand set of things to vary across simulations
if ~isempty(options.vary)
  modifications_set=dsVary2Modifications(options.vary,model);
else
  modifications_set={[]};
end

% check for one_solve_file_flag
if options.one_solve_file_flag && is_varied_mech_list()
  % Can't vary mechs if using 1 file mode
  error('Can''t vary mechanism_list if using one_solve_file_flag')
  
  % TODO: this is a temp setting until iss_90 is fully implemented
end

%% 1.3 Handle parallel simulations.
%% 1.3.1 Manage cluster computing.
% whether to write jobs for distributed processing on cluster
if options.cluster_flag
  % add to model any parameters in 'vary' not explicit in current model
  %   approach: use dsApplyModifications(), it does that automatically
  for i = 1:length(modifications_set)
    if ~isempty(modifications_set{i}) && ~strcmp(modifications_set{i}{2},'mechanism_list') && ~strcmp(modifications_set{i}{2},'equations')
      model = dsApplyModifications(model,modifications_set{i}, varargin{:});
      break
    end
  end
  keyvals = dsOptions2Keyval(options);
  studyinfo = dsCreateBatch(model,modifications_set,'simulator_options',options,'process_id',options.sim_id,keyvals{:});
  
  if options.one_solve_file_flag
    % copy params.mat from project_dir to batchdirs
    param_file_path = fullfile(options.project_dir, options.study_dir, 'solve','params.mat');
    [~,home]=system('echo $HOME');
    batch_dir = fullfile(strtrim(home),'batchdirs',options.study_dir);
    batch_param_file_path = fullfile(batch_dir,'params.mat');
    [success,msg]=copyfile(param_file_path, batch_param_file_path);
  end
  
  %if options.overwrite_flag==0
  % check status of study
  %     [~,s]=dsMonitorStudy(studyinfo.study_dir,'verbose_flag',0,'process_id',options.sim_id);
  %     if s==1 % study finished
  %       if options.verbose_flag
  %         fprintf('Study already finished. Importing data...\n');
  %       end
  %       studyinfo=dsCheckStudyinfo(studyinfo.study_dir,'process_id',options.sim_id);
  %       data=dsImport(studyinfo,'process_id',options.sim_id);
  %     end
  %end
  
  %% auto_gen_test_data_flag argout
  if options.auto_gen_test_data_flag
    if isfield(data, 'simulator_options')
      data= rmfield(data, 'simulator_options'); % specific to this function
    end
    if ~isempty(studyinfo)
      studyinfo = []; % specific to this function
    end
    
    argout = {data, studyinfo}; % specific to this function
    
    % file output dir
    %   if ~isempty(studyinfo) && ~isempty(studyinfo.study_dir)
    %     dirOut = studyinfo.study_dir;
    %   else
    dirOut = options.study_dir;
    %   end
    
    removeStudyinfo(); % remove studyinfo file
    renameMexFilesForUnitTesting(); % rename mex files for unit testing
    
    dsUnitSaveAutoGenTestDir(argin, argout, [], dirOut);
  end
  
  %% unit test
  if options.unit_test_flag
    % remove fields that cause issues in unit testing
    if isfield(data, 'simulator_options')
      data= rmfield(data, 'simulator_options'); % specific to this function
    end
    if ~isempty(studyinfo)
      studyinfo = [];
    end
    
    removeStudyinfo(); % remove studyinfo file
    renameMexFilesForUnitTesting(); % rename mex files for unit testing
  end
  
  return;
end

%% 1.3.2 Manage parallel computing on local machine.
% TODO: debug local parallel sims, doesn't seem to be working right...
% (however SCC cluster+parallel works)
if options.parallel_flag
  % prepare studyinfo
  [studyinfo,options]=dsSetupStudy(model,'simulator_options',options,'modifications_set',modifications_set);
  
  if options.compile_flag
    % Ensure mex_dir is absolute
    if (ispc && options.mex_dir(2) == ':') || (~ispc && options.mex_dir(1) == filesep)
      relMexPath = false;
    else
      relMexPath = true;
    end
    
    if relMexPath % then make absolute by prepending study_dir
      options.mex_dir = fullfile(getAbsolutePath(studyinfo.study_dir), options.mex_dir);
    end
    
    % Create mex_dir if it does not yet exist
    if ~exist(options.mex_dir,'dir') && ~options.cluster_flag
      mkdir(options.mex_dir);
    end
  end
  
  % prepare options
  options_temp = rmfield(options,{'vary','modifications','solve_file','parallel_flag','studyinfo','in_parfor_loop_flag'});
  keyvals=dsOptions2Keyval(options_temp);
  
  keyvals{find(strcmp(keyvals, 'auto_gen_test_data_flag'))+1} = 0;
  if options.auto_gen_test_data_flag || options.unit_test_flag
    keyvals{find(strcmp(keyvals, 'unit_test_flag'))+1} = 1; % prevents time-stamped outputs
  end
  
  % run embarrassingly-parallel simulations
  
  % Previous parallel code would overwrite the same params.mat file on each
  % parallel iteration, resulting in the same parameters being used for all
  % simulations.
  
  %   % List any core files - these should be deleted, as they are huge (debug)
  %   system (['ls ' fullfile(options.study_dir,'output*')],'-echo');
  %   system('find * -name "core*"','-echo');
  
  clear data
  
  parfor sim=1:length(modifications_set)
<<<<<<< HEAD
    data(sim)=dsSimulate(model,'modifications',modifications_set{sim},keyvals{:},'studyinfo',studyinfo,'sim_id',sim, 'in_parfor_loop_flag', 1);  % My modification; now specifies a separate study directory for each sim
=======
    %data(sim)=dsSimulate(model,'modifications',modifications_set{sim},'solve_file',solve_file,keyvals{:});       % Original parfor code
    data(sim)=dsSimulate(model, 'modifications', modifications_set{sim}, keyvals{:}, 'studyinfo', studyinfo, 'sim_id', sim, 'in_parfor_loop_flag', 1);  % My modification; now specifies a separate study directory for each sim
>>>>>>> e9ce4c9e
    %disp(sim);
  end
  
  % Clean up files leftover from sim
  % Unfortunately we can't remove the folders due to locked .nfs files.
  % Need to do this manually later...
  
  % Delete any core files in parent directory
  delete(fullfile(options.study_dir,'core*'));
  
  % Verify all core files are deleted
  [~,result] = system('find * -name "core*"','-echo');
  if ~isempty(result); fprintf(strcat(result,'\n')); warning('Core files found. Consider deleting to free up space'); end
  
  % TODO: sort data sets by things varied in modifications_set
  % TODO: Figure out how to delete locked .nfs files
  
  if options.verbose_flag
    fprintf('\nParallel simulations complete.\n\n')
  end
  
  %% auto_gen_test_data_flag argout
  if options.auto_gen_test_data_flag
    if isfield(data, 'simulator_options')
      data= rmfield(data, 'simulator_options'); % specific to this function
    end
    if ~isempty(studyinfo)
      studyinfo = []; % specific to this function
    end
    
    argout = {data, studyinfo}; % specific to this function
    
    % file output dir
    %   if ~isempty(studyinfo) && ~isempty(studyinfo.study_dir)
    %     dirOut = studyinfo.study_dir;
    %   else
    dirOut = options.study_dir;
    %   end
    
    removeStudyinfo(); % remove studyinfo file
    renameMexFilesForUnitTesting(); % rename mex files for unit testing
    
    dsUnitSaveAutoGenTestDir(argin, argout, [], dirOut);
  end
  
  %% unit test
  if options.unit_test_flag
    % remove fields that cause issues in unit testing
    if isfield(data, 'simulator_options')
      data= rmfield(data, 'simulator_options'); % specific to this function
    end
    if ~isempty(studyinfo)
      studyinfo = [];
    end
    
    removeStudyinfo(); % remove studyinfo file
    renameMexFilesForUnitTesting(); % rename mex files for unit testing
  end
  
  return
end %parallel_flag

%% 1.4 prepare study_dir and studyinfo if saving data
if isempty(options.studyinfo)
  [studyinfo,options] = dsSetupStudy(model,'modifications_set',modifications_set,'simulator_options',options,'process_id',options.sim_id);
else % in parfor loop and/or cluster job
  studyinfo = options.studyinfo;
end

if options.compile_flag
  % Ensure mex_dir is absolute
  if (ispc && options.mex_dir(2) == ':') || (~ispc && options.mex_dir(1) == filesep)
    relMexPath = false;
  else
    relMexPath = true;
  end
  
  if relMexPath % then make absolute by prepending study_dir
    if ~isempty(studyinfo) && ~isempty(studyinfo.study_dir)
      options.mex_dir = fullfile(getAbsolutePath(studyinfo.study_dir), options.mex_dir);
    else
      
      options.mex_dir = fullfile(getAbsolutePath(options.study_dir), options.mex_dir);
    end
  end
  
  % Create mex_dir if it does not yet exist
  if ~exist(options.mex_dir,'dir') && ~options.cluster_flag
    mkdir(options.mex_dir);
  end
end

% put solver blocks in try statement to catch and handle errors/cleanup
cwd=pwd; % record current directory

data_index=0;
tmpdata = [];

if ~options.debug_flag
  try
    tryFn(nargout)
  catch err % error handling
    if options.compile_flag && ~isempty(options.solve_file) && ~options.one_solve_file_flag

      if options.verbose_flag
        fprintf('Removing failed compiled solve file: %s\n',options.solve_file);
      end

      delete([options.solve_file '*']);
    end

    displayError(err);

    % update studyinfo
    if options.save_data_flag && ~options.one_solve_file_flag
      studyinfo=dsUpdateStudy(studyinfo.study_dir,'process_id',sim_id,'status','failed','verbose_flag',options.verbose_flag);
      data=studyinfo;
    end
    cleanup('error');

    rethrow(err)
  end
else
  tryFn(nargout) % outside of try block if options.debug_flag
end

if options.verbose_flag
  fprintf('\nSimulations complete.\n\n')
end

if ~options.in_parfor_loop_flag % if not inside of parfor loop
  %% auto_gen_test_data_flag argout
  if options.auto_gen_test_data_flag
    if isfield(data, 'simulator_options')
      data = rmfield(data, 'simulator_options'); % specific to this function
    end
    if ~isempty(studyinfo)
      studyinfo = []; % specific to this function
    end
    
    argout = {data, studyinfo}; % specific to this function
    
    % file output dir
    %   if ~isempty(studyinfo) && ~isempty(studyinfo.study_dir)
    %     dirOut = studyinfo.study_dir;
    %   else
    dirOut = options.study_dir;
    %   end
    
    removeStudyinfo(); % remove studyinfo file
    renameMexFilesForUnitTesting(); % rename mex files for unit testing
    
    dsUnitSaveAutoGenTestDir(argin, argout, [], dirOut);
  end
  
  %% unit test
  if options.unit_test_flag
    % remove fields that cause issues in unit testing
    if isfield(data, 'simulator_options')
      data= rmfield(data, 'simulator_options'); % specific to this function
    end
    if ~isempty(studyinfo)
      studyinfo = [];
    end
    
    removeStudyinfo(); % remove studyinfo file
    renameMexFilesForUnitTesting(); % rename mex files for unit testing
  end
end % in_parfor_loop_flag

% ---------------------------------------------
% TODO:
% - create helper function that handles log files (creation, standardized format,...)
% ---------------------------------------------



%% -------------------------
% NESTED FUNCTIONS
% -------------------------
  function tryFn(nargoutmain)
    % functions:             outputs:
    % dsWriteDynaSimSolver  m-file for DynaSim solver
    % dsWriteMatlabSolver   m-file for Matlab solver (including @odefun)
    % dsPrepareMEX          mex-file for m-file
    
    %% 1.5 loop over simulations, possibly varying things
    base_model=model;
    
    for sim=1:length(modifications_set)
      if ~strcmp(pwd,cwd) % move back to original directory before potentially regenerating to make sure the model files used are the same
        cd(cwd);
      end
      
      % get index for this simulation
      if ~isempty(options.sim_id)
        sim_ind=find([studyinfo.simulations.sim_id]==options.sim_id);
        sim_id=options.sim_id;
      else
        sim_ind=sim;
        sim_id=sim;
      end
      
      if options.save_data_flag
        % check if output data already exists. load if so and skip simulation
        data_file=studyinfo.simulations(sim_ind).data_file;
        if exist(data_file,'file') && ~options.overwrite_flag
          if 1%options.verbose_flag
            % note: this is important, should always display
            fprintf('Loading data from %s\n',data_file);
          end
          tmpdata=dsImport(data_file,'process_id',sim_id);
          update_data; % concatenate data structures across simulations
          continue; % skip to next simulation
        end
      end
      
      % apply modifications for this point in search space
      if ~isempty(modifications_set{sim})
        model=dsApplyModifications(base_model,modifications_set{sim}, varargin{:});
      end
      
      % update studyinfo
      if options.save_data_flag
        %studyinfo=dsUpdateStudy(studyinfo.study_dir,'process_id',sim_id,'status','started','model',model,'simulator_options',options,'verbose_flag',options.verbose_flag);
      end
      
      %% Experiment
      if isa(options.experiment,'function_handle')
        % EXPERIMENT (wrapping around a set of simulations)
        if options.cluster_flag && options.compile_flag
          warning('compiled solver is not available for experiments on the cluster. Simulation will be run in Matlab.');
        end
        
        % from varargin...
        % remove 'experiment', 'modifications', 'vary', 'cluster_flag' to avoid undesired recursive action in experiment function
        % remove 'save_data_flag' to prevent individual simulations from being saved during experiment
        keyvals=dsRemoveKeyval(varargin,{'experiment','cluster_flag','vary','modifications','save_data_flag'});
        
        if ~isempty(options.experiment_options)
          % user-supplied experiment options override any found in dsSimulate options
          keyvals=dsRemoveKeyval(keyvals,options.experiment_options(1:2:end));
          keyvals=cat(2,keyvals,options.experiment_options);
        end
        
        tmpdata=feval(options.experiment,model,keyvals{:});
      else
        %% NOT AN EXPERIMENT (single simulation)
        %% 2.0 prepare solver function (solve_ode.m/mex)
        % - Matlab solver: create @odefun with vectorized state variables
        % - DynaSim solver: write solve_ode.m and params.mat  (based on dnsimulator())
        % check if model solver needs to be created
        % (i.e., if is first simulation or a search space varying mechanism list)
        
        if sim==1 || ( ~isempty(modifications_set{1}) && is_varied_mech_list() )
          % prepare file that solves the model system
          if isempty(options.solve_file) || (~exist(options.solve_file,'file') &&...
              ~exist([options.solve_file '.mexa64'],'file') &&...
              ~exist([options.solve_file '.mexa32'],'file') &&...
              ~exist([options.solve_file '.mexmaci64'],'file'))
            options.solve_file = dsGetSolveFile(model,studyinfo,options); % store name of solver file in options struct
          end
          
          % TODO: consider providing better support for studies that produce different m-files per sim (e.g., varying mechanism_list)
          
          if options.verbose_flag
            fprintf('\nSIMULATING MODEL:\n');
            fprintf('Solving system using %s\n',options.solve_file);
          end
        else
          % use previous solve_file
        end
        [fpath,fname,fext]=fileparts(options.solve_file);
        
        %% 3.0 integrate model with solver of choice and prepare output data
        % - matlab solver: solve @odefun with feval and solver_options
        % - DynaSim solver: run solve_ode.m or create/run MEX
        % move to directory with solver file
        
        if options.verbose_flag
          fprintf('Changing directory to %s\n',fpath);
        end
        
        cd(fpath);
        
        % save parameters there
        warning('off','catstruct:DuplicatesFound');
        p = catstruct(dsCheckSolverOptions(options),model.parameters);
        
        if matlabSolverBool
          % add IC to p for use in matlab solver
          if isempty(options.ic)
            [~, p.ic]=dsDynasim2odefun(  dsPropagateParameters( dsPropagateFunctions(model, varargin{:}), varargin{:} ), 'odefun_output','func_body', varargin{:}  );
          else
            p.ic = options.ic;
          end
          
          % add matlab_solver_options to p
          if ~isempty(options.matlab_solver_options)
            p.matlab_solver_options = options.matlab_solver_options;
          end
        end
        
        param_file = fullfile(fpath,'params.mat');
        if options.verbose_flag
          fprintf('Saving model parameters: %s\n',param_file);
        end
        %pause(.01);
        
        %% Solve System
        if options.disk_flag  % ### data stored on disk during simulation ###
          sim_start_time=tic;
          if ~options.one_solve_file_flag
            save(param_file,'p'); % save params immediately before solving
          end
          csv_data_file=feval(fname);  % returns name of file storing the simulated data
          duration=toc(sim_start_time);
          
          if nargout>0 || options.save_data_flag
            tmpdata=dsImport(csv_data_file,'process_id',sim_id); % eg, data.csv
          end
        else                  % ### data stored in memory during simulation ###
          % create list of output variables to capture
          output_variables=cat(2,'time',model.state_variables);
          
          if ~isempty(model.monitors)
            output_variables=cat(2,output_variables,fieldnames(model.monitors)');
          end
          
          if ~isempty(model.fixed_variables)
            fields=fieldnames(model.fixed_variables)';
            output_variables=cat(2,output_variables,fields);
            num_fixed_variables=length(fields);
          else
            num_fixed_variables=0;
          end
          
          % run simulation
          if options.verbose_flag
            fprintf('\nRunning simulation %g/%g (solver=''%s'', dt=%g, tspan=[%g %g]) ...\n',sim,length(modifications_set),options.solver,options.dt,options.tspan);
          end
          sim_start_time=tic;
          
          outputs=cell(1,length(output_variables)); % preallocate for PCT compatibility
          
          if ~options.one_solve_file_flag
            save(param_file,'p'); % save params immediately before solving
          end
          
          % feval solve file
          if ~options.one_solve_file_flag
            [outputs{1:length(output_variables)}]=feval(fname);
          else
            % pass sim_id for slicing params
            [outputs{1:length(output_variables)}]=feval(fname, sim_id);
          end
          
          duration=toc(sim_start_time);
          
          
          % prepare DynaSim data structure
          % organize simulated data in data structure (move time to last)
          tmpdata.labels=output_variables([2:length(output_variables)-num_fixed_variables 1]);
          for i=1:length(output_variables)
            if ~isempty(model.fixed_variables) && isfield(model.fixed_variables,output_variables{i})
              % store fixed variables in model substructure
              model.fixed_variables.(output_variables{i})=outputs{i};
            else
              % store state variables and monitors as data fields
              tmpdata.(output_variables{i})=outputs{i};
            end
            
            outputs{i}=[]; % clear assigned outputs from memory
          end
        end
        
        if options.verbose_flag
          fprintf('Elapsed time: %g seconds.\n',duration);
        end
        
        % add metadata to tmpdata
        tmpdata.simulator_options=options; % store simulator controls
        
        if options.store_model_flag==1  % optionally store the simulated model
          tmpdata.model=model;
        end
      end
      
      tmpdata = dsModifications2Vary(tmpdata,options.modifications,options,modifications_set,sim);
      
      if (options.auto_gen_test_data_flag || options.unit_test_flag) && isfield(tmpdata, 'simulator_options')
        tmpdata= rmfield(tmpdata, 'simulator_options');
      end
      
      % save single data set and update studyinfo
      if options.save_data_flag
        dsExportData(tmpdata,'filename',data_file,'format','mat','verbose_flag',options.verbose_flag);
        %studyinfo=dsUpdateStudy(studyinfo.study_dir,'process_id',sim_id,'status','finished','duration',duration,'solve_file',options.solve_file,'email',options.email,'verbose_flag',options.verbose_flag,'model',model,'simulator_options',options);
      end
      
      % do post-simulation analysis and plotting
      if ~isempty(options.analysis_functions) || ~isempty(options.plot_functions)
        if options.save_data_flag || options.save_results_flag
          % do analysis and plotting while saving results
          siminfo=studyinfo.simulations(sim_ind);
          for f=1:length(siminfo.result_functions)
            tmpresult=dsAnalyze(tmpdata,siminfo.result_functions{f},'result_file',siminfo.result_files{f},'save_data_flag',1,'save_results_flag',1,siminfo.result_options{f}{:});
            
            % since the plots are saved, close all generated figures
            if all(ishandle(tmpresult))
              close(tmpresult);
            end
          end
        else
          % do analysis and plotting without saving results
          if ~isempty(options.analysis_functions) && nargoutmain > 2
            for f=1:length(options.analysis_functions)
              tmpresult=dsAnalyze(tmpdata,options.analysis_functions{f},'result_file',[],'save_data_flag',0,'save_results_flag',options.save_results_flag,options.analysis_options{f}{:});
            end
          end
          
          if ~isempty(options.plot_functions)
            for f=1:length(options.plot_functions)
              dsAnalyze(tmpdata,options.plot_functions{f},'result_file',[],'save_data_flag',0,'save_results_flag',options.save_results_flag,options.plot_options{f}{:});
            end
          end
        end
      end
      
      if nargoutmain>0
        update_data; % concatenate data structures across simulations
      end
      
      if nargoutmain>2
        update_result;
      end
    end % end loop over sims
    
    cleanup('success');
  end %tryfn

  function update_data
    % store tmpdata
    if sim==1
      % replicate first data set as preallocation for all
      data=repmat(tmpdata,[1 length(modifications_set)]);
      data_index=length(tmpdata);
    else
      inds=data_index+(1:length(tmpdata)); % support multiple data sets returned by experiments
      data(inds)=tmpdata;
      data_index=inds(end);
    end
  end

  function update_result
    % store tmpdata
    if sim==1
      % replicate first data set as preallocation for all
      result=repmat(tmpresult,[1 length(modifications_set)]);
      result_index=length(tmpresult);
    else
      inds=data_index+(1:length(tmpresult)); % support multiple data sets returned by experiments
      result(inds)=tmpresult;
      result_index=inds(end);
    end
  end

  function cleanup(status)
    % remove temporary files and optionally store info for debugging
    % ...
    % return to original directory
    if options.verbose_flag
      fprintf('Changing directory to %s\n',cwd);
    end
    cd(cwd);
    switch status
      case 'success'
        % ...
        % TODO: consider removing solve folder if nothing being saved
      case 'error'
        % ... error logs
    end
  end

  function all_ICs=ProcessNumericICs
    % first, figure out how many IC values we need (i.e., how many state
    % variables we need across all cells).
    var_names=model.state_variables;
    [nvals_per_var,monitor_counts]=dsGetOutputCounts(model);
    num_state_variables=sum(nvals_per_var);
    % check that the correct number of IC values was provided
    if length(options.ic)~=num_state_variables
      error('incorrect number of initial conditions. %g values are needed for %g state variables across %g cells',num_state_variables,length(model.state_variables),sum(pop_sizes));
    end
    % organize user-supplied ICs into array for each state variable (assume
    cnt=0; all_ICs=[];
    for i=1:length(var_names)
      ICs=options.ic(cnt+(1:nvals_per_var(i)));
      % store ICs as string for writing solve_ode and consistent evaluation
      all_ICs.(var_names{i})=sprintf('[%s]',num2str(ICs));
      cnt=cnt+nvals_per_var(i);
    end
  end

  function logicalOut = is_varied_mech_list()
    if ~isempty(modifications_set{1})
      logicalOut = any(cellfun(@(x) strcmp(x{2},'mechanism_list'),modifications_set));
    else
      logicalOut = false;
    end
  end

  function removeStudyinfo()
    % Problem: studyinfo file has many timestamps and absolute paths
    % Solution: remove studyinfo file
    studyinfoFile = fullfile(options.study_dir, 'studyinfo.mat');
    if exist(studyinfoFile, 'file')
      delete(studyinfoFile)
    end
  end

  function renameMexFilesForUnitTesting()
    % Problem: different systems make different mex files, and mex files are
    %          different from simulation to simulation on same computer
    % Solution: rename extension to a general one, mex4unittest, and skip these
    %           files when testing
    
    studyDirFiles = rls(options.study_dir);
    studyDirFiles = studyDirFiles(~cellfun(@isempty, strfind(studyDirFiles, '.mex')));
    for k = 1:length(studyDirFiles)
      thisFile = studyDirFiles{k};
      renamedFile = regexprep(thisFile, '\.mex.+', '.mex4unittest');
      movefile(thisFile, renamedFile);
    end
  end

end %main fn


%% Subfunctions
function [model,options]=extract_vary_statement(model,options)
% Purpose: extract vary statement, remove from model, and set options.vary
if ischar(model) && any(regexp(model,';\s*vary\(.*\)','once'))
  % extract vary statement
  str=regexp(model,';\s*(vary\(.*\);?)','tokens','once');
  
  % remove from model
  model=strrep(model,str{1},'');
  
  % set options
  var=regexp(str{1},'\((.*)=','tokens','once'); % variable
  val=regexp(str{1},'=(.*)\)','tokens','once'); % values
  options.vary={'pop1',var{1},eval(val{1})};
end
end

function options = backward_compatibility(options)
% option_names: (old_name, new_name; ...}
option_names = {...
  'override','modifications';
  'timelimits','tspan';
  'time_limits','tspan';
  'IC','ic';
  'verbose','verbose_flag';
  'SOLVER','solver';
  'nofunctions','reduce_function_calls_flag';
  'dsfact','downsample_factor';
  'memlimit','memory_limit';
  };

if any(ismember(option_names(:,1),options(1:2:end)))
  for i=1:size(option_names,1)
    % check if any options have this old name
    if ismember(option_names{i,1},options(1:2:end))
      ind=find(ismember(options(1:2:end),option_names{i,1}));
      
      % replace old option name by new option name
      options{2*ind-1}=option_names{i,2};
    end
  end
end

end<|MERGE_RESOLUTION|>--- conflicted
+++ resolved
@@ -313,25 +313,8 @@
   options.reduce_function_calls_flag=1;
 end
 
-<<<<<<< HEAD
 % Make sure that data is either saved to disk, saved to variable, or plotted
 if (nargout==0 || options.cluster_flag) && ~options.save_data_flag && ~options.save_results_flag && isempty(options.plot_functions)
-=======
-if options.cluster_flag && ~options.save_data_flag
-  %   options.save_data_flag=1;
-  %   if options.verbose_flag
-  %     fprintf('Setting ''save_data_flag'' to 1 for storing data from batch jobs for later access.\n');
-  %   end
-  options.save_results_flag=1;
-  if options.verbose_flag
-    fprintf('Setting ''save_results_flag'' to 1 for storing results of batch jobs for later access.\n');
-  end
-end
-
-% Make sure that data is either saved to disk, saved to variable, or
-% plotted.
-if nargout==0 && ~options.save_data_flag && ~options.save_results_flag && isempty(options.plot_functions)
->>>>>>> e9ce4c9e
   if ~isempty(options.analysis_functions)
     fprintf('Setting ''save_results_flag''=1 since output from dsSimulate is not stored in a variable and analysis functions specified.\n')
     options.save_results_flag = 1;
@@ -659,12 +642,8 @@
   clear data
   
   parfor sim=1:length(modifications_set)
-<<<<<<< HEAD
-    data(sim)=dsSimulate(model,'modifications',modifications_set{sim},keyvals{:},'studyinfo',studyinfo,'sim_id',sim, 'in_parfor_loop_flag', 1);  % My modification; now specifies a separate study directory for each sim
-=======
-    %data(sim)=dsSimulate(model,'modifications',modifications_set{sim},'solve_file',solve_file,keyvals{:});       % Original parfor code
-    data(sim)=dsSimulate(model, 'modifications', modifications_set{sim}, keyvals{:}, 'studyinfo', studyinfo, 'sim_id', sim, 'in_parfor_loop_flag', 1);  % My modification; now specifies a separate study directory for each sim
->>>>>>> e9ce4c9e
+    data(sim)=dsSimulate(model, 'modifications', modifications_set{sim}, keyvals{:},...
+        'studyinfo', studyinfo, 'sim_id',sim, 'in_parfor_loop_flag', 1);  % My modification; now specifies a separate study directory for each sim.
     %disp(sim);
   end
   
