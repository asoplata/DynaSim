function [data,studyinfo,result] = dsSimulate(model,varargin)
%% data=dsSimulate(model,'option',value,...)
% Purpose: manage simulation of a DynaSim model. This high-level function
% offers many options to control the number of simulations, how the model is
% optionally varied across simulations, and how the numerical integration
% is performed. It can optionally save the simulated data and create/submit
% simulation jobs to a compute cluster.
% Inputs:
%   model: DynaSim model structure or equations (see ds.generateModel and
%          ds.checkModel for more details)
%
%   solver options (provided as key/value pairs: 'option1',value1,'option2',value2,...):
%     'solver'      : solver for numerical integration (see ds.getSolveFile)
%                     {'euler','rk2','rk4', or any built-in matlab solver} (default: 'rk4')
%     'tspan'       : time limits of simulation [begin,end] (default: [0 100]) [ms]
%                     note: units must be consistent with dt and model equations
%     'dt'          : time step used for DynaSim solvers (default: .01) [ms]
%     'downsample_factor': downsampling applied during simulation (default: 1, no downsampling)
%                     (only every downsample_factor-time point is stored in memory and/or written to disk)
%     'ic'          : numeric array of initial conditions, one value per state
%                     variable (default: all zeros). overrides definition in model structure
%     'random_seed' : seed for random number generator (default: 'shuffle', set randomly) (usage: rng(options.random_seed))
%     'compile_flag': whether to compile simulation using coder instead of
%                     interpreting Matlab {0 or 1} (default: 0)
%
%   options for running sets of simulations:
%     'vary'        : (default: [], vary nothing): cell matrix specifying model
%                     components to vary across simulations (see NOTE 1 and ds.vary2Modifications)
%
%   options to control saved data:
%     'save_results_flag': whether to save results of analysis and plotting
%     'save_data_flag': whether to save simulated data to disk after completion {0 or 1} (default: 0)
%     'overwrite_flag': whether to overwrite existing data files {0 or 1} (default: 0)
%     'study_dir'     : relative or absolute path to output directory (default: current directory)
%     'prefix'        : string to prepend to all output file names (default: 'study')
%     'disk_flag'     : whether to write to disk during simulation instead of storing in memory {0 or 1} (default: 0)
%     'precision'     : {'single','double'} precision of simulated data saved to disk (default: 'single')
%
%   options for cluster computing:
%     'cluster_flag'  : whether to run simulations on a cluster submitted
%                     using qsub (see ds.createBatch) {0 or 1} (default: 0)
%     'sims_per_job'  : number of simulations to run per batch job (default: 1)
%     'memory_limit'  : memory to allocate per batch job (default: '8G')
%     'qsub_mode'     : whether to use SGE -t array for 1 qsub, mode: 'array'; or
%                         qsub in csh for loop, mode: 'loop'. (default: 'loop').
%     'one_solve_file_flag': only use 1 file of each time when solving (default: 0)
%     'optimize_big_vary': Select best options for doing many sims {0 or 1} (default: 0)
%
%   options for parallel computing: (requires Parallel Computing Toolbox)
%     'parallel_flag' : whether to use parfor to run simulations {0 or 1} (default: 0)
%     'num_cores'     : number of cores to specify in the parallel pool
%     *note: parallel computing has been disabled for debugging...
%
%   options for post-processing:
%     'analysis_functions': cell array of analysis function handles
%     'analysis_options'  : cell array of option cell arrays {'option1',value1,...}
%     'plot_functions'    : cell array of plot function handles
%     'plot_options'      : cell array of option cell arrays {'option1',value1,...}
%
%   other options:
%     'verbose_flag'  : whether to display informative messages/logs (default: 0)
%     'modifications' : how to modify DynaSim specification structure component before simulation (see ds.applyModifications)
%     'experiment'    : function handle of experiment function (see NOTE 2)
%     'experiment_options' : single cell array of key/value options for experiment function
%     'optimization'  : function handle of optimization function (see NOTE 2)
%     'debug_flag'    : set to debug mode
%
% Outputs:
%   DynaSim data structure:
%     data.labels           : list of state variables and monitors recorded
%     data.(state_variables): state variable data matrix [time x cells]
%     data.(monitors)       : monitor data matrix [time x cells]
%     data.time             : time vector [time x 1]
%     data.simulator_options: simulator options used to generate simulated data
%     data.model            : model used to generate simulated data
%     [data.varied]         : list of varied model components (present only if anything was varied)
%
%   DynaSim studyinfo structure (only showing select fields, see ds.checkStudyinfo for more details)
%     studyinfo.study_dir
%     studyinfo.base_model (=[]): original model from which a set of simulations was derived
%     studyinfo.base_simulator_options (=[])
%     studyinfo.base_solve_file (='')
%     studyinfo.simulations(k): metadata for each simulation in a set of simulations
%                           .sim_id         : unique identifier in study
%                           .modifications  : modifications made to the base model during this simulation
%                           .data_file      : full filename of eventual output file
%                           .batch_dir (=[]): directory where batch jobs were saved (if cluster_flag=1)
%                           .job_file (=[]) : m-file batch job that runs this simulation (if cluster_flag=1)
%                           .simulator_options: simulator options for this simulation
%                           .solve_file     : full filename of m- or mex-file that numerically integrated the model
%
% NOTE 1: 'vary' indicates the variable to vary, the values
% it should take, and the object whose variable should be varied.
% Syntax: vary={object, variable, values; ...}. For instance, to vary
% parameter 'gNa', taking on values 100 and 120, in population 'E', set
% vary={'E','gNa',[100 120]}. To additionally vary 'gSYN' in the connection
% mechanism from 'E' to 'I', set vary={'E','gNa',[100 120];'E->I','gSYN',[0 1]}.
% Mechanism lists and equations can also be varied. (see ds.vary2Modifications
% for more details and examples).
%
% EXAMPLES:
% Example 1: Lorenz equations with phase plot
%   eqns={
%     's=10; r=27; b=2.666';
%     'dx/dt=s*(y-x)';
%     'dy/dt=r*x-y-x*z';
%     'dz/dt=-b*z+x*y';
%   };
%   data=dsSimulate(eqns,'tspan',[0 100],'ic',[1 2 .5]);
%   plot(data.pop1_x,data.pop1_z); title('Lorenz equations'); xlabel('x'); ylabel('z')
%
% Example 2: Leaky integrate-and-fire with spike monitor
%   eqns={
%     'tau=10; R=10; E=-70; I=1.55; thresh=-55; reset=-75';
%     'dV/dt=(E-V+R*I)/tau; if(V>thresh)(V=reset)';
%     'monitor V.spikes(thresh)';
%   };
%   data=dsSimulate(eqns,'tspan',[0 200],'ic',-75);
%   data.pop1_V(data.pop1_V_spikes==1)=20; % insert spike
%   plot(data.time,data.pop1_V); xlabel('time (ms)'); ylabel('V'); title('LIF with spikes')
%
% Example 3: Hodgkin-Huxley-type Intrinsically Bursting neuron
%   eqns='dv/dt=5+@current; {iNaF,iKDR,iM}; gNaF=100; gKDR=5; gM=1.5; v(0)=-70';
%   data=dsSimulate(eqns,'tspan',[0 200]);
%   figure; plot(data.time,data.(data.labels{1}))
%   xlabel('time (ms)'); ylabel('membrane potential (mV)'); title('Intrinsically Bursting neuron')
%
% Example 4: varying max Na+ conductance in Hodgkin-Huxley neuron
%   eqns='dv/dt=@current+10; {iNa,iK}; v(0)=-60';
%   data=dsSimulate(eqns,'vary',{'','gNa',[50 100 200]});
%   % plot how mean firing rate varies with parameter
%   ds.plotFR(data,'bin_size',30,'bin_shift',10); % bin_size and bin_shift in [ms]
%
% Example 5: Sparse Pyramidal-Interneuron-Network-Gamma rhythm with rastergram
%   % define equations of cell model (same for E and I populations)
%   eqns={
%     'dv/dt=Iapp+@current/Cm+noise*randn(1,N_pop)*sqrt(dt)/dt';
%     'monitor v.spikes, iGABAa.functions, iAMPA.functions'
%   };
%   % define specification for two-population network model
%   s=[];
%   s.populations(1).name='E';
%   s.populations(1).size=80;
%   s.populations(1).equations=eqns;
%   s.populations(1).mechanism_list={'iNa','iK'};
%   s.populations(1).parameters={'Iapp',5,'gNa',120,'gK',36,'Cm',1,'noise',4};
%   s.populations(2).name='I';
%   s.populations(2).size=20;
%   s.populations(2).equations=eqns;
%   s.populations(2).mechanism_list={'iNa','iK'};
%   s.populations(2).parameters={'Iapp',0,'gNa',120,'gK',36,'Cm',1,'noise',4};
%   s.connections(1).source='I';
%   s.connections(1).target='E';
%   s.connections(1).mechanism_list={'iGABAa'};
%   s.connections(1).parameters={'tauD',10,'gSYN',.1,'netcon','ones(N_pre,N_post)'};
%   s.connections(2).source='E';
%   s.connections(2).target='I';
%   s.connections(2).mechanism_list={'iAMPA'};
%   s.connections(2).parameters={'tauD',2,'gSYN',.1,'netcon',ones(80,20)};
%   % simulate model
%   data=dsSimulate(s);
%   % plot voltages and rastergram
%   figure;
%   subplot(2,1,1); % voltage traces
%   plot(data.time,data.E_v,'b-',data.time,data.I_v,'r-')
%   title('Sparse Pyramidal-Interneuron-Network-Gamma (sPING)'); ylabel('membrane potential (mV)');
%   subplot(2,1,2); % rastergram
%   E_spikes=nan(size(data.E_v_spikes)); E_spikes(data.E_v_spikes==1)=1;
%   I_spikes=nan(size(data.I_v_spikes)); I_spikes(data.I_v_spikes==1)=1;
%   plot(data.time,E_spikes+repmat(1:80,[length(data.time) 1]),'bo'); hold on
%   plot(data.time,I_spikes+repmat(80+(1:20),[length(data.time) 1]),'ro'); axis([0 100 0 100]);
%   title('rastergram'); xlabel('time (ms)'); ylabel('cell index');
%   % simulate model varying two parameters (Iapp and tauD in sPING)
%   % warning: this may take up to a minute to complete:
%   vary={
%     'E'   ,'Iapp',[0 10 20];     % amplitude of tonic input to E-cells
%     'I->E','tauD',[5 10 15]      % inhibition decay time constant from I to E
%     };
%   data=dsSimulate(s,'vary',vary);
%   % plot firing rates calculated from spike monitor in both populations
%   ds.plotFR(data,'variable','*_spikes','bin_size',30,'bin_shift',10);
%
%
% See also: ds.generateModel, ds.checkModel, ds.getSolveFile, ds.checkData,
%           ds.vary2Modifications, ds.checkStudyinfo, ds.createBatch

% TODO: rename 'disk_flag' to something more descriptive

% dependencies: ds.writeDynaSimSolver, ds.writeMatlabSolver, ds.propagateFunctions, ds.checkModel,
% ds.checkOptions, ds.options2Keyval, displayError, DynaSim2Odefun

% <-- temporarily removed from help section -->
% NOTE 2: special functions that recursively call dsSimulate:
% - "Experiments" are ways of hacking the ODE system to incorporate additional
% models (e.g., controlled inputs) and use them to simulate experimental
% protocols by systematically varying Model Components across simulations in
% prescribed ways. Technically, an Experiment could be any function that takes
% a DynaSim model structure as its first input followed by key/value options.
% Ideally, Experiments represent standardized procedural methods (experimental
% protocols) for studying the modeled system. Experiment functions typically
% involve applying a set of Modifications to a Base Model and varying the
% modified model in prescribed ways.
% - during "Optimization", each iteration involves a single Study producing
% modified models, their simulated data sets and analysis results (e.g.,
% cost functions) that shape the Base Model for a subsequent iteration and
% its Study. Hence, a closed-loop optimization protocol produces a set of
% evolving Studies. Technically, an Optimization could be any function
% that takes a DynaSim model structure as its first input followed by
% key/value options. Optimization functions will typically involve
% while-looping through multiple Studies and analyzing data sets to update
% Model Components on each iteration until some stop condition is reached.

% Initialize outputs
data=[];
studyinfo=[];

% Check inputs
varargin = backward_compatibility(varargin);
options=ds.checkOptions(varargin,{...
  'tspan',[0 100],[],...          % [beg,end] (units must be consistent with dt and equations)
  'ic',[],[],...                  % initial conditions (overrides definition in model structure; can input as IC structure or numeric array)
  'solver','rk4',{'euler','rk1','rk2','rk4','modified_euler','rungekutta','rk',...
  'ode23','ode45','ode113','ode15s','ode23s','ode23t','ode23tb'},... % DynaSim and built-in Matlab solvers
  'matlab_solver_options',[],[],... % options from odeset for use with built-in Matlab solvers
  'dt',.01,[],...                 % time step used for fixed step DynaSim solvers
  'downsample_factor',1,[],...    % downsampling applied during simulation (only every downsample_factor-time point is stored in memory or written to disk)
  'reduce_function_calls_flag',1,{0,1},...   % whether to eliminate internal (anonymous) function calls
  'save_parameters_flag',1,{0,1},...
  'random_seed','shuffle',[],...        % seed for random number generator (usage: rng(random_seed))
  'data_file','data.csv',[],... % name of data file if disk_flag=1
  'precision','single',{'single','double'},...
  'logfid',1,[],...
  'store_model_flag',1,{0,1},...  % whether to store model structure with data
  'verbose_flag',0,{0,1},...
  'modifications',[],[],...       % *DynaSim modifications structure
  'vary',[],[],...                % specification of things to vary or custom modifications_set
  'experiment',[],[],...          % experiment function. func(model,args)
  'experiment_options',[],[],...
  'optimization',[],[],...
  'cluster_flag',0,{0,1},...      % whether to run simulations on a cluster
  'sims_per_job',1,[],... % how many sims to run per batch job
  'memory_limit','8G',[],... % how much memory to allocate per batch job
  'qsub_mode','loop',{'loop','array'},... % whether to submit jobs as an array using qsub -t or in a for loop
  'one_solve_file_flag',0,{0,1},... % use only 1 solve file of each type, but can't vary mechs yet
  'parallel_flag',0,{0,1},...     % whether to run simulations in parallel (using parfor)
  'num_cores',4,[],... % # cores for parallel processing (SCC supports 1-12)
  'compile_flag',0,{0,1},... % exist('codegen')==6, whether to compile using coder instead of interpreting Matlab
  'disk_flag',0,{0,1},...            % whether to write to disk during simulation instead of storing in memory
  'save_data_flag',0,{0,1},...  % whether to save simulated data
  'save_results_flag',0,{0,1},...  % whether to save results from simulated data
  'project_dir',pwd,[],...
  'study_dir',[],[],... % study directory
  'prefix','study',[],... % prefix prepended to all output files
  'overwrite_flag',0,{0,1},... % whether to overwrite existing data
  'solve_file',[],[],... % m- or mex-file solving the system
  'sim_id',[],[],... % sim id in an existing study
  'studyinfo',[],[],...
  'email',[],[],... % email to send notification upon study completion
  'analysis_functions',[],[],...
  'analysis_options',[],[],...
  'plot_functions',[],[],...
  'plot_options',[],[],...
  'optimize_big_vary',0,{0,1},...
  'mex_dir','mex',[],... % Directory to search for pre-compiled solve files (solve*_mex*). Can be relative to 'study_dir' or absolute path.
  'in_parfor_loop_flag',0,{0,1},... % if inside parfor loop
  'debug_flag',0,{0,1},...
  'auto_gen_test_data_flag',0,{0,1},...
  'unit_test_flag',0,{0,1},...
  },false);
% more options: remove_solve_dir, remove_batch_dir, post_downsample_factor

%% auto_gen_test_data_flag argin
if options.auto_gen_test_data_flag
  varargs = varargin;
  varargs{find(strcmp(varargs, 'auto_gen_test_data_flag'))+1} = 0;
  varargs(end+1:end+2) = {'unit_test_flag',1};
  argin = [{model}, varargs]; % specific to this function
end

%% unit test
if options.unit_test_flag
  options.study_dir = getAbsolutePath(options.study_dir);
end

%% prepare solve options

if options.parallel_flag && feature('numCores') == 1 % TODO: check on windows and single core machine
  fprintf('Setting ''parallel_flag''=0 since only 1 core detected on this machine.\n')
  options.parallel_flag = 0;
end

if options.compile_flag && ~options.reduce_function_calls_flag
  fprintf('Setting ''reduce_function_calls_flag'' to 1 for compatibility with ''compile_flag''=1 (coder does not support anonymous functions).\n');
  options.reduce_function_calls_flag=1;
end

if options.cluster_flag && ~options.save_data_flag
  %   options.save_data_flag=1;
  %   if options.verbose_flag
  %     fprintf('Setting ''save_data_flag'' to 1 for storing data from batch jobs for later access.\n');
  %   end
  options.save_results_flag=1;
  if options.verbose_flag
    fprintf('Setting ''save_results_flag'' to 1 for storing results of batch jobs for later access.\n');
  end
end

% Make sure that data is either saved to disk, saved to variable, or plotted
if nargout==0 && ~options.save_data_flag && ~options.save_results_flag && isempty(options.plot_functions)
  if ~isempty(options.analysis_functions)
    fprintf('Setting ''save_results_flag''=1 since output from dsSimulate is not stored in a variable and analysis functions specified.\n')
    options.save_results_flag = 1;
  else
    fprintf('Setting ''save_data_flag''=1 since output from dsSimulate is not stored in a variable and no plot or analysis functions specified.\n')
    options.save_data_flag = 1;
  end
end

if any(strcmp(options.solver, {'ode23','ode45','ode113','ode15s','ode23s','ode23t','ode23tb'}))
  matlabSolverBool = 1;
else
  matlabSolverBool = 0;
end

if options.disk_flag && matlabSolverBool
  fprintf('Since using built-in solver, setting options.disk_flag=1.\n');
  options.disk_flag = 1;
end

% if ischar(options.study_dir) && options.save_data_flag==0
%   options.save_data_flag=1;
%   if options.verbose_flag
%     fprintf('Setting ''save_data_flag'' to 1 for storing results in study_dir: %s.\n',options.study_dir);
%   end
% end

% convert matlab solver options from key/value to struct using odeset if necessary
if iscell(options.matlab_solver_options)
  options.matlab_solver_options = odeset(options.matlab_solver_options{:});
end

%% Non-Batch Checks
if isempty(options.sim_id) % not in part of a batch sim
  if options.optimize_big_vary
    options.cluster_flag = 1;
    options.qsub_mode = 'array';
    options.compile_flag = 1;
    options.downsample_factor = max(1/options.dt, options.downsample_factor); % at most 1000Hz sampling
    options.one_solve_file_flag = 1;
    options.sims_per_job = 2;
  end
  
  % check for one_solve_file_flag
  if options.one_solve_file_flag && ~options.cluster_flag
    % One file flag only for cluster
    fprintf('Since cluster_flag==0, setting options.one_solve_file_flag=0\n')
    options.one_solve_file_flag = 0;
    % TODO: this is a temp setting until iss_90 is fully implemented
  end
  
  if options.one_solve_file_flag && ~options.overwrite_flag
    % One file flag will overwrite
    fprintf('Since one_solve_file_flag==1, setting options.overwrite_flag=1\n')
    options.overwrite_flag = 1;
    % TODO: this is a temp setting until iss_90 is fully implemented
  end
  
  if options.one_solve_file_flag && ~strcmp(options.qsub_mode, 'array')
    % One file flag needs array mode
    fprintf('Since one_solve_file_flag==1, setting options.qsub_mode=''array''\n')
    options.qsub_mode = 'array';
    % TODO: this is a temp setting until iss_90 is fully implemented
  end
  
  if options.one_solve_file_flag && options.parallel_flag
    % One file flag can't do parallel_flag
    fprintf('Since one_solve_file_flag==1, setting options.parallel_flag=0\n')
    options.parallel_flag = 0;
    % TODO: this is a temp setting until iss_90 is fully implemented
  end
  
  if options.one_solve_file_flag && isa(options.experiment,'function_handle')
    error('one_solve_file_flag doesn''t work with experiments.')
  end
  
  if options.one_solve_file_flag && ~options.save_parameters_flag
    fprintf('Since one_solve_file_flag==1, setting options.save_parameters_flag=1\n')
    options.save_parameters_flag = 1;
    % TODO: this is a temp setting until iss_90 is fully implemented
  end
end % isempty(options.sim_id)

%% prepare analysis functions and options
if ~isempty(options.analysis_functions)
  if ~iscell(options.analysis_functions)
    % convert function handle into cell array of function handles
    options.analysis_functions={options.analysis_functions};
  end
  
  if any(~cellfun(@(x)isa(x,'function_handle'),options.analysis_functions))
    error('at least one analysis function was not provided as a function handle.');
  end
  
  if isempty(options.analysis_options)
    % convert to empty option cell array
    options.analysis_options={};
  end
  
  if ~iscell(options.analysis_options)
    error('''analysis_options'' must be a cell array of options or option cell arrays');
  end
  
  % force to be a cell array of option cell arrays
  if isempty(options.analysis_options) || ischar(options.analysis_options{1}) % first element is an option
    options.analysis_options={options.analysis_options};
  end
  
  % make sure there is one option cell array per analysis function
  if length(options.analysis_options)==1 && length(options.analysis_functions)>1
    % copy options for each analysis function
    options.analysis_options=repmat(options.analysis_options,[1 length(options.analysis_functions)]);
  elseif length(options.analysis_options) ~= length(options.analysis_functions)
    error('there must be one option cell array per analysis function.');
  end
  
  %   if options.cluster_flag~=1
  %     warning('analysis functions will not be run after simulation. currently automatic post-simulation analyses are supported only for cluster jobs.');
  %     options.analysis_functions=[];
  %     options.analysis_options=[];
  %   end
end

%% prepare plot functions and options
if ~isempty(options.plot_functions)
  if ~iscell(options.plot_functions)
    % convert function handle into cell array of function handles
    options.plot_functions={options.plot_functions};
  end
  
  if any(~cellfun(@(x)isa(x,'function_handle'),options.plot_functions))
    error('at least one plot function was not provided as a function handle.');
  end
  
  if isempty(options.plot_options)
    % convert to empty option cell array
    options.plot_options={};
  end
  
  if ~iscell(options.plot_options)
    error('''plot_options'' must be a cell array of options or option cell arrays');
  end
  
  % force to be a cell array of option cell arrays
  if isempty(options.plot_options) || ischar(options.plot_options{1}) % first element is an option
    options.plot_options={options.plot_options};
  end
  
  % make sure there is one option cell array per plot function
  if length(options.plot_options)==1 && length(options.plot_functions)>1
    % copy options for each plot function
    options.plot_options=repmat(options.plot_options,[1 length(options.plot_functions)]);
  elseif length(options.plot_options) ~= length(options.plot_functions)
    error('there must be one option cell array per plot function.');
  end
  %   if options.cluster_flag~=1
  %     warning('plot functions will not be run after simulation. currently automatic post-simulation plotting are supported only for cluster jobs.');
  %     options.plot_functions=[];
  %     options.plot_options=[];
  %   end
end

%% 1.0 prepare model and study structures for simulation

% handle special case of input equations with vary() statement
[model,options]=extract_vary_statement(model,options);

% check/standardize model
model=ds.checkModel(model, varargin{:}); % handles conversion when input is a string w/ equations or a DynaSim specification structure

% 1.1 apply modifications before simulation and optional further variation across simulations
if ~isempty(options.modifications)
  [model,options.modifications]=ds.applyModifications(model,options.modifications, varargin{:});
end

% 1.2 incorporate user-supplied initial conditions
if ~isempty(options.ic)
  if isstruct(options.ic)
    % TODO: create subfunc that converts numeric ICs to strings for
    % consistency (call here and in ProcessNumericICs <-- use code already there)
    % user provided structure with ICs
    warning('off','catstruct:DuplicatesFound');
    model.ICs=catstruct(model.ICs,options.ic);
  elseif isnumeric(options.ic)
    % user provided numeric array with one value per state variable per
    % cell with state variables ordered according to model.state_variables.
    model.ICs=ProcessNumericICs;
  end
end

% expand set of things to vary across simulations
if ~isempty(options.vary)
  modifications_set=ds.vary2Modifications(options.vary,model);
else
  modifications_set={[]};
end

% check for one_solve_file_flag
if options.one_solve_file_flag && is_varied_mech_list()
  % Can't vary mechs if using 1 file mode
  error('Can''t vary mechanism_list if using one_solve_file_flag')
  
  % TODO: this is a temp setting until iss_90 is fully implemented
end

% 1.3 check for parallel simulations
%% 1.3.1 manage cluster computing
% whether to write jobs for distributed processing on cluster
if options.cluster_flag
  % add to model any parameters in 'vary' not explicit in current model
  %   approach: use ds.applyModifications(), it does that automatically
  for i = 1:length(modifications_set)
    if ~isempty(modifications_set{i}) && ~strcmp(modifications_set{i}{2},'mechanism_list') && ~strcmp(modifications_set{i}{2},'equations')
      model = ds.applyModifications(model,modifications_set{i}, varargin{:});
      break
    end
  end
  keyvals = ds.options2Keyval(options);
  studyinfo = ds.createBatch(model,modifications_set,'simulator_options',options,'process_id',options.sim_id,keyvals{:});
  
  if options.one_solve_file_flag
    % copy params.mat from project_dir to batchdirs
    param_file_path = fullfile(options.project_dir, options.study_dir, 'solve','params.mat');
    [~,home]=system('echo $HOME');
    batch_dir = fullfile(strtrim(home),'batchdirs',options.study_dir);
    batch_param_file_path = fullfile(batch_dir,'params.mat');
    [success,msg]=copyfile(param_file_path, batch_param_file_path);
  end
  
  %if options.overwrite_flag==0
  % check status of study
  %     [~,s]=ds.monitorStudy(studyinfo.study_dir,'verbose_flag',0,'process_id',options.sim_id);
  %     if s==1 % study finished
  %       if options.verbose_flag
  %         fprintf('Study already finished. Importing data...\n');
  %       end
  %       studyinfo=ds.checkStudyinfo(studyinfo.study_dir,'process_id',options.sim_id);
  %       data=dsImport(studyinfo,'process_id',options.sim_id);
  %     end
  %end
  
  %% auto_gen_test_data_flag argout
  if options.auto_gen_test_data_flag
    if isfield(data, 'simulator_options')
      data= rmfield(data, 'simulator_options'); % specific to this function
    end
    if ~isempty(studyinfo)
      studyinfo = []; % specific to this function
    end
    
    argout = {data, studyinfo}; % specific to this function
    
    % file output dir
    %   if ~isempty(studyinfo) && ~isempty(studyinfo.study_dir)
    %     dirOut = studyinfo.study_dir;
    %   else
    dirOut = options.study_dir;
    %   end
    
    removeStudyinfo(); % remove studyinfo file
    renameMexFilesForUnitTesting(); % rename mex files for unit testing
    
    ds.unit.saveAutoGenTestDir(argin, argout, [], dirOut);
  end
  
  %% unit test
  if options.unit_test_flag
    % remove fields that cause issues in unit testing
    if isfield(data, 'simulator_options')
      data= rmfield(data, 'simulator_options'); % specific to this function
    end
    if ~isempty(studyinfo)
      studyinfo = [];
    end
    
    removeStudyinfo(); % remove studyinfo file
    renameMexFilesForUnitTesting(); % rename mex files for unit testing
  end
  
  return;
end

<<<<<<< HEAD
% 1.3.2 manage parallel computing on local machine
% TODO: debug local parallel sims, doesn't seem to be working right...
% (however SCC cluster+parallel works)
=======
%% 1.3.2 manage parallel computing on local machine
    % TODO: debug local parallel sims, doesn't seem to be working right...
    % (however SCC cluster+parallel works)
>>>>>>> 1a652be8
if options.parallel_flag
  % prepare studyinfo
  [studyinfo,options]=ds.setupStudy(model,'simulator_options',options,'modifications_set',modifications_set);
  
  if options.compile_flag
    % Ensure mex_dir is absolute
    if (ispc && options.mex_dir(2) == ':') || (~ispc && options.mex_dir(1) == filesep)
      relMexPath = false;
    else
      relMexPath = true;
    end
    
    if relMexPath % then make absolute by prepending study_dir
      options.mex_dir = fullfile(getAbsolutePath(studyinfo.study_dir), options.mex_dir);
    end
    
    % Create mex_dir if it does not yet exist
    if ~exist(options.mex_dir,'dir') && ~options.cluster_flag
      mkdir(options.mex_dir);
    end
  end
  
  % prepare options
  options_temp = rmfield(options,{'vary','modifications','solve_file','parallel_flag','studyinfo','in_parfor_loop_flag'});
  keyvals=ds.options2Keyval(options_temp);
  
  keyvals{find(strcmp(keyvals, 'auto_gen_test_data_flag'))+1} = 0;
  if options.auto_gen_test_data_flag || options.unit_test_flag
    keyvals{find(strcmp(keyvals, 'unit_test_flag'))+1} = 1; % prevents time-stamped outputs
  end
  
  % run embarrassingly-parallel simulations
  
  % Previous parallel code would overwrite the same params.mat file on each
  % parallel iteration, resulting in the same parameters being used for all
  % simulations.
  
  %   % List any core files - these should be deleted, as they are huge (debug)
  %   system (['ls ' fullfile(options.study_dir,'output*')],'-echo');
  %   system('find * -name "core*"','-echo');
  
  clear data
  
  parfor sim=1:length(modifications_set)
    %data(sim)=dsSimulate(model,'modifications',modifications_set{sim},'solve_file',solve_file,keyvals{:});       % Original parfor code
    data(sim)=dsSimulate(model,'modifications',modifications_set{sim},keyvals{:},'studyinfo',studyinfo,'sim_id',sim, 'in_parfor_loop_flag', 1);  % My modification; now specifies a separate study directory for each sim
    %disp(sim);
  end
  
  
  % Clean up files leftover from sim
  % Unfortunately we can't remove the folders due to locked .nfs files.
  % Need to do this manually later...
  
  % Delete any core files in parent directory
  delete(fullfile(options.study_dir,'core*'));
  
  % Verify all core files are deleted
  [~,result] = system('find * -name "core*"','-echo');
  if ~isempty(result); fprintf(strcat(result,'\n')); warning('Core files found. Consider deleting to free up space'); end
  
  % close pool
  %   delete(gcp)
  % TODO: sort data sets by things varied in modifications_set
  % TODO: Figure out how to delete locked .nfs files
  
  if options.verbose_flag
    fprintf('\nParallel simulations complete.\n\n')
  end
  
  %% auto_gen_test_data_flag argout
  if options.auto_gen_test_data_flag
    if isfield(data, 'simulator_options')
      data= rmfield(data, 'simulator_options'); % specific to this function
    end
    if ~isempty(studyinfo)
      studyinfo = []; % specific to this function
    end
    
    argout = {data, studyinfo}; % specific to this function
    
    % file output dir
    %   if ~isempty(studyinfo) && ~isempty(studyinfo.study_dir)
    %     dirOut = studyinfo.study_dir;
    %   else
    dirOut = options.study_dir;
    %   end
    
    removeStudyinfo(); % remove studyinfo file
    renameMexFilesForUnitTesting(); % rename mex files for unit testing
    
    ds.unit.saveAutoGenTestDir(argin, argout, [], dirOut);
  end
  
  %% unit test
  if options.unit_test_flag
    % remove fields that cause issues in unit testing
    if isfield(data, 'simulator_options')
      data= rmfield(data, 'simulator_options'); % specific to this function
    end
    if ~isempty(studyinfo)
      studyinfo = [];
    end
    
    removeStudyinfo(); % remove studyinfo file
    renameMexFilesForUnitTesting(); % rename mex files for unit testing
  end
  
  return
end %parallel_flag

%% 1.4 prepare study_dir and studyinfo if saving data
if isempty(options.studyinfo)
  [studyinfo,options] = ds.setupStudy(model,'modifications_set',modifications_set,'simulator_options',options,'process_id',options.sim_id);
else % in parfor loop and/or cluster job
  studyinfo = options.studyinfo;
end

if options.compile_flag
  % Ensure mex_dir is absolute
  if (ispc && options.mex_dir(2) == ':') || (~ispc && options.mex_dir(1) == filesep)
    relMexPath = false;
  else
    relMexPath = true;
  end
  
  if relMexPath % then make absolute by prepending study_dir
    if ~isempty(studyinfo) && ~isempty(studyinfo.study_dir)
      options.mex_dir = fullfile(getAbsolutePath(studyinfo.study_dir), options.mex_dir);
    else
      
      options.mex_dir = fullfile(getAbsolutePath(options.study_dir), options.mex_dir);
    end
  end
  
  % Create mex_dir if it does not yet exist
  if ~exist(options.mex_dir,'dir') && ~options.cluster_flag
    mkdir(options.mex_dir);
  end
end

% put solver blocks in try statement to catch and handle errors/cleanup
cwd=pwd; % record current directory

data_index=0;
tmpdata = [];

<<<<<<< HEAD
if ~options.debug_flag
  try
    tryFn(nargout)
  catch err % error handling
    if options.compile_flag && ~isempty(options.solve_file) && ~options.one_solve_file_flag
=======
  %% 1.5 loop over simulations, possibly varying things
  base_model=model;
  data_index=0;
  for sim=1:length(modifications_set)
    if ~strcmp(pwd,cwd) % move back to original directory before potentially regenerating to make sure the model files used are the same
      cd(cwd);
    end
    
    % get index for this simulation
    if ~isempty(options.sim_id)
      sim_ind=find([studyinfo.simulations.sim_id]==options.sim_id);
      sim_id=options.sim_id;
    else
      sim_ind=sim;
      sim_id=sim;
    end
    
    if options.save_data_flag
      % check if output data already exists. load if so and skip simulation
      data_file=studyinfo.simulations(sim_ind).data_file;
      if exist(data_file,'file') && options.overwrite_flag==0
        if 1%options.verbose_flag
          % note: this is important, should always display
          fprintf('Loading data from %s\n',data_file);
        end
        tmpdata=dsImport(data_file,'process_id',sim_id);
        update_data; % concatenate data structures across simulations
        continue; % skip to next simulation
      end
    end
    
    % apply modifications for this point in search space
    if ~isempty(modifications_set{sim})
      model=ds.applyModifications(base_model,modifications_set{sim}, varargin{:});
    end
    
    % update studyinfo
    if options.save_data_flag
      %studyinfo=ds.updateStudy(studyinfo.study_dir,'process_id',sim_id,'status','started','model',model,'simulator_options',options,'verbose_flag',options.verbose_flag);
    end
    
    %% Experiment
    if isa(options.experiment,'function_handle')
      % EXPERIMENT (wrapping around a set of simulations)
      if options.cluster_flag && options.compile_flag
        warning('compiled solver is not available for experiments on the cluster. Simulation will be run in Matlab.');
      end
      
      % from varargin...
      % remove 'experiment', 'modifications', 'vary', 'cluster_flag' to avoid undesired recursive action in experiment function
      % remove 'save_data_flag' to prevent individual simulations from being saved during experiment
      keyvals=ds.removeKeyval(varargin,{'experiment','cluster_flag','vary','modifications','save_data_flag'});
      
      if ~isempty(options.experiment_options)
        % user-supplied experiment options override any found in dsSimulate options
        keyvals=ds.removeKeyval(keyvals,options.experiment_options(1:2:end));
        keyvals=cat(2,keyvals,options.experiment_options);
      end
      
      tmpdata=feval(options.experiment,model,keyvals{:});
    else
      %% NOT AN EXPERIMENT (single simulation)
      %% 2.0 prepare solver function (solve_ode.m/mex)
      % - Matlab solver: create @odefun with vectorized state variables
      % - DynaSim solver: write solve_ode.m and params.mat  (based on dnsimulator())
      % check if model solver needs to be created 
      % (i.e., if is first simulation or a search space varying mechanism list)
      
      if sim==1 || ( ~isempty(modifications_set{1}) && is_varied_mech_list() )
        % prepare file that solves the model system
        if isempty(options.solve_file) || (~exist(options.solve_file,'file') &&...
            ~exist([options.solve_file '.mexa64'],'file') &&...
            ~exist([options.solve_file '.mexa32'],'file') &&...
            ~exist([options.solve_file '.mexmaci64'],'file'))
          options.solve_file = ds.getSolveFile(model,studyinfo,options); % store name of solver file in options struct
        end
        
        % TODO: consider providing better support for studies that produce different m-files per sim (e.g., varying mechanism_list)
        
        if options.verbose_flag
          fprintf('\nSIMULATING MODEL:\n');
          fprintf('Solving system using %s\n',options.solve_file);
        end
      else
        % use previous solve_file
      end
      [fpath,fname,fext]=fileparts2(options.solve_file);

      %% 3.0 integrate model with solver of choice and prepare output data
      % - matlab solver: solve @odefun with feval and solver_options
      % - DynaSim solver: run solve_ode.m or create/run MEX
      % move to directory with solver file
      
      if options.verbose_flag
        fprintf('Changing directory to %s\n',fpath);
      end
      
      cd(fpath);
      
      % save parameters there
      warning('off','catstruct:DuplicatesFound');
      p = catstruct(ds.checkSolverOptions(options),model.parameters);
      
      if matlabSolverBool
        % add IC to p for use in matlab solver
        if isempty(options.ic)
          [~, p.ic]=ds.dynasim2odefun(  ds.propagateParameters( ds.propagateFunctions(model, varargin{:}), varargin{:} ), 'odefun_output','func_body', varargin{:}  );
        else
          p.ic = options.ic;
        end
        
        % add matlab_solver_options to p
        if ~isempty(options.matlab_solver_options)
          p.matlab_solver_options = options.matlab_solver_options;
        end
      end
      
      param_file = fullfile(fpath,'params.mat');
>>>>>>> 1a652be8
      if options.verbose_flag
        fprintf('Removing failed compiled solve file: %s\n',options.solve_file);
      end

      delete([options.solve_file '*']);
    end
<<<<<<< HEAD

    displayError(err);

    % update studyinfo
    if options.save_data_flag && ~options.one_solve_file_flag
      studyinfo=ds.updateStudy(studyinfo.study_dir,'process_id',sim_id,'status','failed','verbose_flag',options.verbose_flag);
      data=studyinfo;
=======
    
    tmpdata = prepare_varied_metadata(tmpdata);
    
    if (options.auto_gen_test_data_flag || options.unit_test_flag) && isfield(tmpdata, 'simulator_options')
      tmpdata= rmfield(tmpdata, 'simulator_options');
    end
    
    % save single data set and update studyinfo
    if options.save_data_flag
      ds.exportData(tmpdata,'filename',data_file,'format','mat','verbose_flag',options.verbose_flag);
      %studyinfo=ds.updateStudy(studyinfo.study_dir,'process_id',sim_id,'status','finished','duration',duration,'solve_file',options.solve_file,'email',options.email,'verbose_flag',options.verbose_flag,'model',model,'simulator_options',options);
    end
    
    % do post-simulation analysis and plotting
    if ~isempty(options.analysis_functions) || ~isempty(options.plot_functions)
      if options.save_data_flag || options.save_results_flag
        % do analysis and plotting while saving results
        siminfo=studyinfo.simulations(sim_ind);
        for f=1:length(siminfo.result_functions)
          tmpresult=dsAnalyze(tmpdata,siminfo.result_functions{f},'result_file',siminfo.result_files{f},'save_data_flag',1,'save_results_flag',1,siminfo.result_options{f}{:});
          
          % since the plots are saved, close all generated figures
          if all(ishandle(tmpresult))
            close(tmpresult);
          end
        end
      else
        % do analysis and plotting without saving results
        if ~isempty(options.analysis_functions) && nargout > 2
          for f=1:length(options.analysis_functions)
            tmpresult=dsAnalyze(tmpdata,options.analysis_functions{f},'result_file',[],'save_data_flag',0,'save_results_flag',options.save_results_flag,options.analysis_options{f}{:});
          end
        end
        
        if ~isempty(options.plot_functions)
          for f=1:length(options.plot_functions)
            dsAnalyze(tmpdata,options.plot_functions{f},'result_file',[],'save_data_flag',0,'save_results_flag',options.save_results_flag,options.plot_options{f}{:});
          end
        end
      end
    end
    
    if nargout>0
      update_data; % concatenate data structures across simulations
    end
    
    if nargout>2
      update_result; % concatenate result structures across simulations
    end
  end % end loop over sims
  
  cleanup('success');
catch err % error handling
  if options.compile_flag && ~isempty(options.solve_file) && ~options.one_solve_file_flag
    if options.verbose_flag
      fprintf('Removing failed compiled solve file: %s\n',options.solve_file);
>>>>>>> 1a652be8
    end
    cleanup('error');

    rethrow(err)
  end
else
  tryFn(nargout) % outside of try block if options.debug_flag
end

if options.verbose_flag
  fprintf('\nSimulations complete.\n\n')
end

if ~options.in_parfor_loop_flag % if not inside of parfor loop
  %% auto_gen_test_data_flag argout
  if options.auto_gen_test_data_flag
    if isfield(data, 'simulator_options')
      data = rmfield(data, 'simulator_options'); % specific to this function
    end
    if ~isempty(studyinfo)
      studyinfo = []; % specific to this function
    end
    
    argout = {data, studyinfo}; % specific to this function
    
    % file output dir
    %   if ~isempty(studyinfo) && ~isempty(studyinfo.study_dir)
    %     dirOut = studyinfo.study_dir;
    %   else
    dirOut = options.study_dir;
    %   end
    
    removeStudyinfo(); % remove studyinfo file
    renameMexFilesForUnitTesting(); % rename mex files for unit testing
    
    ds.unit.saveAutoGenTestDir(argin, argout, [], dirOut);
  end
  
  %% unit test
  if options.unit_test_flag
    % remove fields that cause issues in unit testing
    if isfield(data, 'simulator_options')
      data= rmfield(data, 'simulator_options'); % specific to this function
    end
    if ~isempty(studyinfo)
      studyinfo = [];
    end
    
    removeStudyinfo(); % remove studyinfo file
    renameMexFilesForUnitTesting(); % rename mex files for unit testing
  end
end % in_parfor_loop_flag

% ---------------------------------------------
% TODO:
% - create helper function that handles log files (creation, standardized format,...)
% ---------------------------------------------



%% -------------------------
% NESTED FUNCTIONS
% -------------------------
  function tryFn(nargoutmain)
    % functions:             outputs:
    % ds.writeDynaSimSolver  m-file for DynaSim solver
    % ds.writeMatlabSolver   m-file for Matlab solver (including @odefun)
    % ds.prepareMEX          mex-file for m-file
    
    %% 1.5 loop over simulations, possibly varying things
    base_model=model;
    
    for sim=1:length(modifications_set)
      if ~strcmp(pwd,cwd) % move back to original directory before potentially regenerating to make sure the model files used are the same
        cd(cwd);
      end
      
      % get index for this simulation
      if ~isempty(options.sim_id)
        sim_ind=find([studyinfo.simulations.sim_id]==options.sim_id);
        sim_id=options.sim_id;
      else
        sim_ind=sim;
        sim_id=sim;
      end
      
      if options.save_data_flag
        % check if output data already exists. load if so and skip simulation
        data_file=studyinfo.simulations(sim_ind).data_file;
        if exist(data_file,'file') && options.overwrite_flag==0
          if 1%options.verbose_flag
            % note: this is important, should always display
            fprintf('Loading data from %s\n',data_file);
          end
          tmpdata=dsImport(data_file,'process_id',sim_id);
          update_data; % concatenate data structures across simulations
          continue; % skip to next simulation
        end
      end
      
      % apply modifications for this point in search space
      if ~isempty(modifications_set{sim})
        model=ds.applyModifications(base_model,modifications_set{sim}, varargin{:});
      end
      
      % update studyinfo
      if options.save_data_flag
        %studyinfo=ds.updateStudy(studyinfo.study_dir,'process_id',sim_id,'status','started','model',model,'simulator_options',options,'verbose_flag',options.verbose_flag);
      end
      
      %% Experiment
      if isa(options.experiment,'function_handle')
        % EXPERIMENT (wrapping around a set of simulations)
        if options.cluster_flag && options.compile_flag
          warning('compiled solver is not available for experiments on the cluster. Simulation will be run in Matlab.');
        end
        
        % from varargin...
        % remove 'experiment', 'modifications', 'vary', 'cluster_flag' to avoid undesired recursive action in experiment function
        % remove 'save_data_flag' to prevent individual simulations from being saved during experiment
        keyvals=ds.removeKeyval(varargin,{'experiment','cluster_flag','vary','modifications','save_data_flag'});
        
        if ~isempty(options.experiment_options)
          % user-supplied experiment options override any found in dsSimulate options
          keyvals=ds.removeKeyval(keyvals,options.experiment_options(1:2:end));
          keyvals=cat(2,keyvals,options.experiment_options);
        end
        
        tmpdata=feval(options.experiment,model,keyvals{:});
      else
        %% NOT AN EXPERIMENT (single simulation)
        %% 2.0 prepare solver function (solve_ode.m/mex)
        % - Matlab solver: create @odefun with vectorized state variables
        % - DynaSim solver: write solve_ode.m and params.mat  (based on dnsimulator())
        % check if model solver needs to be created
        % (i.e., if is first simulation or a search space varying mechanism list)
        
        if sim==1 || ( ~isempty(modifications_set{1}) && is_varied_mech_list() )
          % prepare file that solves the model system
          if isempty(options.solve_file) || (~exist(options.solve_file,'file') &&...
              ~exist([options.solve_file '.mexa64'],'file') &&...
              ~exist([options.solve_file '.mexa32'],'file') &&...
              ~exist([options.solve_file '.mexmaci64'],'file'))
            options.solve_file = ds.getSolveFile(model,studyinfo,options); % store name of solver file in options struct
          end
          
          % TODO: consider providing better support for studies that produce different m-files per sim (e.g., varying mechanism_list)
          
          if options.verbose_flag
            fprintf('\nSIMULATING MODEL:\n');
            fprintf('Solving system using %s\n',options.solve_file);
          end
        else
          % use previous solve_file
        end
        [fpath,fname,fext]=fileparts(options.solve_file);
        
        %% 3.0 integrate model with solver of choice and prepare output data
        % - matlab solver: solve @odefun with feval and solver_options
        % - DynaSim solver: run solve_ode.m or create/run MEX
        % move to directory with solver file
        
        if options.verbose_flag
          fprintf('Changing directory to %s\n',fpath);
        end
        
        cd(fpath);
        
        % save parameters there
        warning('off','catstruct:DuplicatesFound');
        p = catstruct(ds.checkSolverOptions(options),model.parameters);
        
        if matlabSolverBool
          % add IC to p for use in matlab solver
          if isempty(options.ic)
            [~, p.ic]=ds.dynasim2odefun(  ds.propagateParameters( ds.propagateFunctions(model, varargin{:}), varargin{:} ), 'odefun_output','func_body', varargin{:}  );
          else
            p.ic = options.ic;
          end
          
          % add matlab_solver_options to p
          if ~isempty(options.matlab_solver_options)
            p.matlab_solver_options = options.matlab_solver_options;
          end
        end
        
        param_file = fullfile(fpath,'params.mat');
        if options.verbose_flag
          fprintf('Saving model parameters: %s\n',param_file);
        end
        %pause(.01);
        
        %% Solve System
        if options.disk_flag  % ### data stored on disk during simulation ###
          sim_start_time=tic;
          if ~options.one_solve_file_flag
            save(param_file,'p'); % save params immediately before solving
          end
          csv_data_file=feval(fname);  % returns name of file storing the simulated data
          duration=toc(sim_start_time);
          
          if nargout>0 || options.save_data_flag
            tmpdata=dsImport(csv_data_file,'process_id',sim_id); % eg, data.csv
          end
        else                  % ### data stored in memory during simulation ###
          % create list of output variables to capture
          output_variables=cat(2,'time',model.state_variables);
          
          if ~isempty(model.monitors)
            output_variables=cat(2,output_variables,fieldnames(model.monitors)');
          end
          
          if ~isempty(model.fixed_variables)
            fields=fieldnames(model.fixed_variables)';
            output_variables=cat(2,output_variables,fields);
            num_fixed_variables=length(fields);
          else
            num_fixed_variables=0;
          end
          
          % run simulation
          if options.verbose_flag
            fprintf('\nRunning simulation %g/%g (solver=''%s'', dt=%g, tspan=[%g %g]) ...\n',sim,length(modifications_set),options.solver,options.dt,options.tspan);
          end
          sim_start_time=tic;
          
          outputs=cell(1,length(output_variables)); % preallocate for PCT compatibility
          
          if ~options.one_solve_file_flag
            save(param_file,'p'); % save params immediately before solving
          end
          
          % feval solve file
          if ~options.one_solve_file_flag
            [outputs{1:length(output_variables)}]=feval(fname);
          else
            % pass sim_id for slicing params
            [outputs{1:length(output_variables)}]=feval(fname, sim_id);
          end
          
          duration=toc(sim_start_time);
          
          
          % prepare DynaSim data structure
          % organize simulated data in data structure (move time to last)
          tmpdata.labels=output_variables([2:length(output_variables)-num_fixed_variables 1]);
          for i=1:length(output_variables)
            if ~isempty(model.fixed_variables) && isfield(model.fixed_variables,output_variables{i})
              % store fixed variables in model substructure
              model.fixed_variables.(output_variables{i})=outputs{i};
            else
              % store state variables and monitors as data fields
              tmpdata.(output_variables{i})=outputs{i};
            end
            
            outputs{i}=[]; % clear assigned outputs from memory
          end
        end
        
        if options.verbose_flag
          fprintf('Elapsed time: %g seconds.\n',duration);
        end
        
        % add metadata to tmpdata
        tmpdata.simulator_options=options; % store simulator controls
        
        if options.store_model_flag==1  % optionally store the simulated model
          tmpdata.model=model;
        end
      end
      
      tmpdata = prepare_varied_metadata(tmpdata);
      
      if (options.auto_gen_test_data_flag || options.unit_test_flag) && isfield(tmpdata, 'simulator_options')
        tmpdata= rmfield(tmpdata, 'simulator_options');
      end
      
      % save single data set and update studyinfo
      if options.save_data_flag
        ds.exportData(tmpdata,'filename',data_file,'format','mat','verbose_flag',options.verbose_flag);
        %studyinfo=ds.updateStudy(studyinfo.study_dir,'process_id',sim_id,'status','finished','duration',duration,'solve_file',options.solve_file,'email',options.email,'verbose_flag',options.verbose_flag,'model',model,'simulator_options',options);
      end
      
      % do post-simulation analysis and plotting
      if ~isempty(options.analysis_functions) || ~isempty(options.plot_functions)
        if options.save_data_flag || options.save_results_flag
          % do analysis and plotting while saving results
          siminfo=studyinfo.simulations(sim_ind);
          for f=1:length(siminfo.result_functions)
            result=dsAnalyze(tmpdata,siminfo.result_functions{f},'result_file',siminfo.result_files{f},'save_data_flag',1,'save_results_flag',1,siminfo.result_options{f}{:});
            
            % since the plots are saved, close all generated figures
            if all(ishandle(result))
              close(result);
            end
          end
        else
          % do analysis and plotting without saving results
          if ~isempty(options.analysis_functions)
            for f=1:length(options.analysis_functions)
              tmpdata=dsAnalyze(tmpdata,options.analysis_functions{f},'result_file',[],'save_data_flag',0,'save_results_flag',options.save_results_flag,options.analysis_options{f}{:});
            end
          end
          
          if ~isempty(options.plot_functions)
            for f=1:length(options.plot_functions)
              dsAnalyze(tmpdata,options.plot_functions{f},'result_file',[],'save_data_flag',0,'save_results_flag',options.save_results_flag,options.plot_options{f}{:});
            end
          end
        end
      end
      
      if nargoutmain>0
        update_data; % concatenate data structures across simulations
      end
    end % end loop over sims
    
    cleanup('success');
  end %tryfn

  function update_data
    % store tmpdata
    if sim==1
      % replicate first data set as preallocation for all
      data=repmat(tmpdata,[1 length(modifications_set)]);
      data_index=length(tmpdata);
    else
      inds=data_index+(1:length(tmpdata)); % support multiple data sets returned by experiments
      data(inds)=tmpdata;
      data_index=inds(end);
    end
  end

  function update_result
    % store tmpdata
    if sim==1
      % replicate first data set as preallocation for all
      result=repmat(tmpresult,[1 length(modifications_set)]);
      result_index=length(tmpresult);
    else
      inds=data_index+(1:length(tmpresult)); % support multiple data sets returned by experiments
      result(inds)=tmpresult;
      result_index=inds(end);
    end
  end

  function tmpdata = prepare_varied_metadata(tmpdata)
    % add things varied to tmpdata
    mods={};
    if ~isempty(options.modifications)
      mods=cat(1,mods,expand_modifications(options.modifications));
    end
    
    if ~isempty(modifications_set{sim})
      tmp_mods=expand_modifications(modifications_set{sim});
      mods=cat(1,mods,tmp_mods);
    end
    
    if isa(options.experiment,'function_handle')
      for j=1:length(tmpdata)
        tmpdata(j).simulator_options.modifications=mods;
      end
    end
    
    if ~isempty(mods)
      if isfield(tmpdata,'varied')
        varied=tmpdata(1).varied;
      else
        varied={};
      end
      
      for ii=1:size(mods,1)
        % prepare valid field name for thing varied:
        fld=[mods{ii,1} '_' mods{ii,2}];
        
        % convert arrows and periods to underscores
        fld=regexprep(fld,'(->)|(<-)|(-)|(\.)','_');
        
        % remove brackets and parentheses
        fld=regexprep(fld,'[\[\]\(\)\{\}]','');
        
        for j=1:length(tmpdata)
          tmpdata(j).(fld)=mods{ii,3};
        end
        
        if ~ismember(fld,varied)
          varied{end+1}=fld;
        end
      end
      
      for j=1:length(tmpdata)
        tmpdata(j).varied=varied;
      end
    end
    % convert tmpdata to single precision
    if strcmp(options.precision,'single')
      for j=1:length(tmpdata)
        for k=1:length(tmpdata(j).labels)
          fld=tmpdata(j).labels{k};
          tmpdata(j).(fld)=single(tmpdata(j).(fld));
        end
      end
    end
  end

  function cleanup(status)
    % remove temporary files and optionally store info for debugging
    % ...
    % return to original directory
    if options.verbose_flag
      fprintf('Changing directory to %s\n',cwd);
    end
    cd(cwd);
    switch status
      case 'success'
        % ...
        % TODO: consider removing solve folder if nothing being saved
      case 'error'
        % ... error logs
    end
  end

  function all_ICs=ProcessNumericICs
    % first, figure out how many IC values we need (i.e., how many state
    % variables we need across all cells).
    var_names=model.state_variables;
    [nvals_per_var,monitor_counts]=ds.getOutputCounts(model);
    num_state_variables=sum(nvals_per_var);
    % check that the correct number of IC values was provided
    if length(options.ic)~=num_state_variables
      error('incorrect number of initial conditions. %g values are needed for %g state variables across %g cells',num_state_variables,length(model.state_variables),sum(pop_sizes));
    end
    % organize user-supplied ICs into array for each state variable (assume
    cnt=0; all_ICs=[];
    for i=1:length(var_names)
      ICs=options.ic(cnt+(1:nvals_per_var(i)));
      % store ICs as string for writing solve_ode and consistent evaluation
      all_ICs.(var_names{i})=sprintf('[%s]',num2str(ICs));
      cnt=cnt+nvals_per_var(i);
    end
  end

  function logicalOut = is_varied_mech_list()
    if ~isempty(modifications_set{1})
      logicalOut = any(cellfun(@(x) strcmp(x{2},'mechanism_list'),modifications_set));
    else
      logicalOut = false;
    end
  end

  function removeStudyinfo()
    % Problem: studyinfo file has many timestamps and absolute paths
    % Solution: remove studyinfo file
    studyinfoFile = fullfile(options.study_dir, 'studyinfo.mat');
    if exist(studyinfoFile, 'file')
      delete(studyinfoFile)
    end
  end

  function renameMexFilesForUnitTesting()
    % Problem: different systems make different mex files, and mex files are
    %          different from simulation to simulation on same computer
    % Solution: rename extension to a general one, mex4unittest, and skip these
    %           files when testing
    
    studyDirFiles = rls(options.study_dir);
    studyDirFiles = studyDirFiles(~cellfun(@isempty, strfind(studyDirFiles, '.mex')));
    for k = 1:length(studyDirFiles)
      thisFile = studyDirFiles{k};
      renamedFile = regexprep(thisFile, '\.mex.+', '.mex4unittest');
      movefile(thisFile, renamedFile);
    end
  end

end %main fn


%% Subfunctions

function modifications=expand_modifications(mods)
% purpose: expand simultaneous modifications into larger list
modifications={};
for i=1:size(mods,1)
  % get object list without grouping symbols: ()[]{}
  objects=regexp(mods{i,1},'[^\(\)\[\]\{\},]+','match');
  variables=regexp(mods{i,2},'[^\(\)\[\]\{\},]+','match');
  
  for j=1:length(objects)
    for k=1:length(variables)
      thisMod = mods{i,3};
      
      if all(size(thisMod) == [1,1]) %same val for each obj and var
        modifications(end+1,1:3)={objects{j},variables{k},thisMod};
      elseif (size(thisMod,1) > 1) && (size(thisMod,2) == 1) %same val for each obj, diff for each var
        modifications(end+1,1:3)={objects{j},variables{k},thisMod(k)};
      elseif (size(thisMod,1) == 1) && (size(thisMod,2) > 1) %same val for each var, diff for each obj
        modifications(end+1,1:3)={objects{j},variables{k},thisMod(j)};
      elseif (size(thisMod,1) > 1) && (size(thisMod,2) > 1) %diff val for each var and obj
        modifications(end+1,1:3)={objects{j},variables{k},thisMod(k,j)};
      else
        error('Unknown modification type (likely due to excess dims)')
      end %if
    end %k
  end %j
end %i
end  %fun

function [model,options]=extract_vary_statement(model,options)
% Purpose: extract vary statement, remove from model, and set options.vary
if ischar(model) && any(regexp(model,';\s*vary\(.*\)','once'))
  % extract vary statement
  str=regexp(model,';\s*(vary\(.*\);?)','tokens','once');
  
  % remove from model
  model=strrep(model,str{1},'');
  
  % set options
  var=regexp(str{1},'\((.*)=','tokens','once'); % variable
  val=regexp(str{1},'=(.*)\)','tokens','once'); % values
  options.vary={'pop1',var{1},eval(val{1})};
end
end

function options = backward_compatibility(options)
% option_names: (old_name, new_name; ...}
option_names = {...
  'override','modifications';
  'timelimits','tspan';
  'IC','ic';
  'verbose','verbose_flag';
  'SOLVER','solver';
  'nofunctions','reduce_function_calls_flag';
  'dsfact','downsample_factor';
  'memlimit','memory_limit';
  };

if any(ismember(option_names(:,1),options(1:2:end)))
  for i=1:size(option_names,1)
    % check if any options have this old name
    if ismember(option_names{i,1},options(1:2:end))
      ind=find(ismember(options(1:2:end),option_names{i,1}));
      
      % replace old option name by new option name
      options{2*ind-1}=option_names{i,2};
    end
  end
end

end<|MERGE_RESOLUTION|>--- conflicted
+++ resolved
@@ -589,15 +589,9 @@
   return;
 end
 
-<<<<<<< HEAD
-% 1.3.2 manage parallel computing on local machine
+%% 1.3.2 manage parallel computing on local machine
 % TODO: debug local parallel sims, doesn't seem to be working right...
 % (however SCC cluster+parallel works)
-=======
-%% 1.3.2 manage parallel computing on local machine
-    % TODO: debug local parallel sims, doesn't seem to be working right...
-    % (however SCC cluster+parallel works)
->>>>>>> 1a652be8
 if options.parallel_flag
   % prepare studyinfo
   [studyinfo,options]=ds.setupStudy(model,'simulator_options',options,'modifications_set',modifications_set);
@@ -745,139 +739,18 @@
 data_index=0;
 tmpdata = [];
 
-<<<<<<< HEAD
 if ~options.debug_flag
   try
     tryFn(nargout)
   catch err % error handling
     if options.compile_flag && ~isempty(options.solve_file) && ~options.one_solve_file_flag
-=======
-  %% 1.5 loop over simulations, possibly varying things
-  base_model=model;
-  data_index=0;
-  for sim=1:length(modifications_set)
-    if ~strcmp(pwd,cwd) % move back to original directory before potentially regenerating to make sure the model files used are the same
-      cd(cwd);
-    end
-    
-    % get index for this simulation
-    if ~isempty(options.sim_id)
-      sim_ind=find([studyinfo.simulations.sim_id]==options.sim_id);
-      sim_id=options.sim_id;
-    else
-      sim_ind=sim;
-      sim_id=sim;
-    end
-    
-    if options.save_data_flag
-      % check if output data already exists. load if so and skip simulation
-      data_file=studyinfo.simulations(sim_ind).data_file;
-      if exist(data_file,'file') && options.overwrite_flag==0
-        if 1%options.verbose_flag
-          % note: this is important, should always display
-          fprintf('Loading data from %s\n',data_file);
-        end
-        tmpdata=dsImport(data_file,'process_id',sim_id);
-        update_data; % concatenate data structures across simulations
-        continue; % skip to next simulation
-      end
-    end
-    
-    % apply modifications for this point in search space
-    if ~isempty(modifications_set{sim})
-      model=ds.applyModifications(base_model,modifications_set{sim}, varargin{:});
-    end
-    
-    % update studyinfo
-    if options.save_data_flag
-      %studyinfo=ds.updateStudy(studyinfo.study_dir,'process_id',sim_id,'status','started','model',model,'simulator_options',options,'verbose_flag',options.verbose_flag);
-    end
-    
-    %% Experiment
-    if isa(options.experiment,'function_handle')
-      % EXPERIMENT (wrapping around a set of simulations)
-      if options.cluster_flag && options.compile_flag
-        warning('compiled solver is not available for experiments on the cluster. Simulation will be run in Matlab.');
-      end
-      
-      % from varargin...
-      % remove 'experiment', 'modifications', 'vary', 'cluster_flag' to avoid undesired recursive action in experiment function
-      % remove 'save_data_flag' to prevent individual simulations from being saved during experiment
-      keyvals=ds.removeKeyval(varargin,{'experiment','cluster_flag','vary','modifications','save_data_flag'});
-      
-      if ~isempty(options.experiment_options)
-        % user-supplied experiment options override any found in dsSimulate options
-        keyvals=ds.removeKeyval(keyvals,options.experiment_options(1:2:end));
-        keyvals=cat(2,keyvals,options.experiment_options);
-      end
-      
-      tmpdata=feval(options.experiment,model,keyvals{:});
-    else
-      %% NOT AN EXPERIMENT (single simulation)
-      %% 2.0 prepare solver function (solve_ode.m/mex)
-      % - Matlab solver: create @odefun with vectorized state variables
-      % - DynaSim solver: write solve_ode.m and params.mat  (based on dnsimulator())
-      % check if model solver needs to be created 
-      % (i.e., if is first simulation or a search space varying mechanism list)
-      
-      if sim==1 || ( ~isempty(modifications_set{1}) && is_varied_mech_list() )
-        % prepare file that solves the model system
-        if isempty(options.solve_file) || (~exist(options.solve_file,'file') &&...
-            ~exist([options.solve_file '.mexa64'],'file') &&...
-            ~exist([options.solve_file '.mexa32'],'file') &&...
-            ~exist([options.solve_file '.mexmaci64'],'file'))
-          options.solve_file = ds.getSolveFile(model,studyinfo,options); % store name of solver file in options struct
-        end
-        
-        % TODO: consider providing better support for studies that produce different m-files per sim (e.g., varying mechanism_list)
-        
-        if options.verbose_flag
-          fprintf('\nSIMULATING MODEL:\n');
-          fprintf('Solving system using %s\n',options.solve_file);
-        end
-      else
-        % use previous solve_file
-      end
-      [fpath,fname,fext]=fileparts2(options.solve_file);
-
-      %% 3.0 integrate model with solver of choice and prepare output data
-      % - matlab solver: solve @odefun with feval and solver_options
-      % - DynaSim solver: run solve_ode.m or create/run MEX
-      % move to directory with solver file
-      
-      if options.verbose_flag
-        fprintf('Changing directory to %s\n',fpath);
-      end
-      
-      cd(fpath);
-      
-      % save parameters there
-      warning('off','catstruct:DuplicatesFound');
-      p = catstruct(ds.checkSolverOptions(options),model.parameters);
-      
-      if matlabSolverBool
-        % add IC to p for use in matlab solver
-        if isempty(options.ic)
-          [~, p.ic]=ds.dynasim2odefun(  ds.propagateParameters( ds.propagateFunctions(model, varargin{:}), varargin{:} ), 'odefun_output','func_body', varargin{:}  );
-        else
-          p.ic = options.ic;
-        end
-        
-        % add matlab_solver_options to p
-        if ~isempty(options.matlab_solver_options)
-          p.matlab_solver_options = options.matlab_solver_options;
-        end
-      end
-      
-      param_file = fullfile(fpath,'params.mat');
->>>>>>> 1a652be8
+
       if options.verbose_flag
         fprintf('Removing failed compiled solve file: %s\n',options.solve_file);
       end
 
       delete([options.solve_file '*']);
     end
-<<<<<<< HEAD
 
     displayError(err);
 
@@ -885,64 +758,6 @@
     if options.save_data_flag && ~options.one_solve_file_flag
       studyinfo=ds.updateStudy(studyinfo.study_dir,'process_id',sim_id,'status','failed','verbose_flag',options.verbose_flag);
       data=studyinfo;
-=======
-    
-    tmpdata = prepare_varied_metadata(tmpdata);
-    
-    if (options.auto_gen_test_data_flag || options.unit_test_flag) && isfield(tmpdata, 'simulator_options')
-      tmpdata= rmfield(tmpdata, 'simulator_options');
-    end
-    
-    % save single data set and update studyinfo
-    if options.save_data_flag
-      ds.exportData(tmpdata,'filename',data_file,'format','mat','verbose_flag',options.verbose_flag);
-      %studyinfo=ds.updateStudy(studyinfo.study_dir,'process_id',sim_id,'status','finished','duration',duration,'solve_file',options.solve_file,'email',options.email,'verbose_flag',options.verbose_flag,'model',model,'simulator_options',options);
-    end
-    
-    % do post-simulation analysis and plotting
-    if ~isempty(options.analysis_functions) || ~isempty(options.plot_functions)
-      if options.save_data_flag || options.save_results_flag
-        % do analysis and plotting while saving results
-        siminfo=studyinfo.simulations(sim_ind);
-        for f=1:length(siminfo.result_functions)
-          tmpresult=dsAnalyze(tmpdata,siminfo.result_functions{f},'result_file',siminfo.result_files{f},'save_data_flag',1,'save_results_flag',1,siminfo.result_options{f}{:});
-          
-          % since the plots are saved, close all generated figures
-          if all(ishandle(tmpresult))
-            close(tmpresult);
-          end
-        end
-      else
-        % do analysis and plotting without saving results
-        if ~isempty(options.analysis_functions) && nargout > 2
-          for f=1:length(options.analysis_functions)
-            tmpresult=dsAnalyze(tmpdata,options.analysis_functions{f},'result_file',[],'save_data_flag',0,'save_results_flag',options.save_results_flag,options.analysis_options{f}{:});
-          end
-        end
-        
-        if ~isempty(options.plot_functions)
-          for f=1:length(options.plot_functions)
-            dsAnalyze(tmpdata,options.plot_functions{f},'result_file',[],'save_data_flag',0,'save_results_flag',options.save_results_flag,options.plot_options{f}{:});
-          end
-        end
-      end
-    end
-    
-    if nargout>0
-      update_data; % concatenate data structures across simulations
-    end
-    
-    if nargout>2
-      update_result; % concatenate result structures across simulations
-    end
-  end % end loop over sims
-  
-  cleanup('success');
-catch err % error handling
-  if options.compile_flag && ~isempty(options.solve_file) && ~options.one_solve_file_flag
-    if options.verbose_flag
-      fprintf('Removing failed compiled solve file: %s\n',options.solve_file);
->>>>>>> 1a652be8
     end
     cleanup('error');
 
@@ -1232,18 +1047,18 @@
           % do analysis and plotting while saving results
           siminfo=studyinfo.simulations(sim_ind);
           for f=1:length(siminfo.result_functions)
-            result=dsAnalyze(tmpdata,siminfo.result_functions{f},'result_file',siminfo.result_files{f},'save_data_flag',1,'save_results_flag',1,siminfo.result_options{f}{:});
+            tmpresult=dsAnalyze(tmpdata,siminfo.result_functions{f},'result_file',siminfo.result_files{f},'save_data_flag',1,'save_results_flag',1,siminfo.result_options{f}{:});
             
             % since the plots are saved, close all generated figures
-            if all(ishandle(result))
-              close(result);
+            if all(ishandle(tmpresult))
+              close(tmpresult);
             end
           end
         else
           % do analysis and plotting without saving results
-          if ~isempty(options.analysis_functions)
+          if ~isempty(options.analysis_functions) && nargoutmain > 2
             for f=1:length(options.analysis_functions)
-              tmpdata=dsAnalyze(tmpdata,options.analysis_functions{f},'result_file',[],'save_data_flag',0,'save_results_flag',options.save_results_flag,options.analysis_options{f}{:});
+              tmpresult=dsAnalyze(tmpdata,options.analysis_functions{f},'result_file',[],'save_data_flag',0,'save_results_flag',options.save_results_flag,options.analysis_options{f}{:});
             end
           end
           
@@ -1257,6 +1072,10 @@
       
       if nargoutmain>0
         update_data; % concatenate data structures across simulations
+      end
+      
+      if nargoutmain>2
+        update_result;
       end
     end % end loop over sims
     
