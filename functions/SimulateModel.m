--- conflicted
+++ resolved
@@ -1,90 +1,67 @@
 function [data,studyinfo]=SimulateModel(model,varargin)
-%SIMULATEMODEL -  manage simulation of a DynaSim model.
-%
-% This high-level function offers many options to control the number of
-% simulations, how the model is optionally varied across simulations, and how
-% the numerical integration is performed. It can optionally save the simulated
-% data and create/submit simulation jobs to a compute cluster.
-%
-% Usage:
-%   data=SimulateModel(model,'option',value,...)
-%
+%% data=SimulateModel(model,'option',value,...)
+% Purpose: manage simulation of a DynaSim model. This high-level function 
+% offers many options to control the number of simulations, how the model is 
+% optionally varied across simulations, and how the numerical integration
+% is performed. It can optionally save the simulated data and create/submit
+% simulation jobs to a compute cluster.
 % Inputs:
-%   - model: DynaSim model structure or equations (see GenerateModel and 
+%   model: DynaSim model structure or equations (see GenerateModel and 
 %          CheckModel for more details)
-%
-%   - solver options (provided as key/value pairs: 'option1',value1,'option2',value2,...):
+% 
+%   solver options (provided as key/value pairs: 'option1',value1,'option2',value2,...):
 %     'solver'      : solver for numerical integration (see GetSolveFile)
 %                     {'euler','rk2','rk4'} (default: 'rk4')
 %     'tspan'       : time limits of simulation [begin,end] (default: [0 100]) [ms]
 %                     note: units must be consistent with dt and model equations
 %     'dt'          : time step used for DynaSim solvers (default: .01) [ms]
-%     'downsample_factor': downsampling applied during simulation (default: 1,
-%                          no downsampling) (only every downsample_factor-time
-%                          point is stored in memory and/or written to disk)
-%     'ic'          : numeric array of initial conditions, one value per state
-%                     variable, overrides definition in model structure (default: all zeros)
-%     'random_seed' : seed for random number generator (default: 'shuffle', set
-%                     randomly) (usage: rng(options.random_seed))
-%     'compile_flag': whether to compile simulation using coder instead of
+%     'downsample_factor': downsampling applied during simulation (default: 1, no downsampling) 
+%                     (only every downsample_factor-time point is stored in memory and/or written to disk)
+%     'ic'          : numeric array of initial conditions, one value per state 
+%                     variable (default: all zeros). overrides definition in model structure
+%     'random_seed' : seed for random number generator (default: 'shuffle', set randomly) (usage: rng(options.random_seed))
+%     'compile_flag': whether to compile simulation using coder instead of 
 %                     interpreting Matlab {0 or 1} (default: 0)
-%
-%   - options for running sets of simulations:
-%     'vary'        : cell matrix specifying model components to vary across
-%                     simulations (see NOTE 1 and Vary2Modifications) (default: [],
-%                     vary nothing)
-%
-%   - options to control saved data:
+% 
+%   options for running sets of simulations:
+%     'vary'        : (default: [], vary nothing): cell matrix specifying model
+%                     components to vary across simulations (see NOTE 1 and Vary2Modifications)
+% 
+%   options to control saved data:
 %     'save_results_flag': whether to save results of analysis and plotting
-%     'save_data_flag': whether to save simulated data to disk after completion
-%                       {0 or 1} (default: 0)
+%     'save_data_flag': whether to save simulated data to disk after completion {0 or 1} (default: 0)
 %     'overwrite_flag': whether to overwrite existing data files {0 or 1} (default: 0)
-%     'study_dir'     : relative or absolute path to output directory (default:
-%                       current directory)
+%     'study_dir'     : relative or absolute path to output directory (default: current directory)
 %     'prefix'        : string to prepend to all output file names (default: 'study')
-<<<<<<< HEAD
-%     'disk_flag'     : whether to write to disk during simulation instead of
-%                       storing in memory {0 or 1} (default: 0)
-%     'precision'     : {'single','double'} precision of simulated data saved
-%                       to disk (default: 'single')
-%
-%   - options for cluster computing:
-%     'cluster_flag'  : whether to run simulations on a cluster submitted
-%                       using qsub (see CreateBatch) {0 or 1} (default: 0)
-=======
 %     'disk_flag'     : whether to write to disk during simulation instead of storing in memory {0 or 1} (default: 0)
 %     'precision'     : {'single','double'} precision of simulated data saved to disk (default: 'single')
 %
 %   options for cluster computing:
 %     'cluster_flag'  : whether to run simulations on a cluster submitted 
 %                     using qsub (see CreateBatch) {0 or 1} (default: 0)
->>>>>>> 655ab09f
 %     'sims_per_job'  : number of simulations to run per batch job (default: 1)
 %     'memory_limit'  : memory to allocate per batch job (default: '8G')
-%     'qsub_mode'     : {'loop', 'array'} whether to submit batch jobs
-%                       using qsub -t array mode ('array') (default:
-%                       'loop')
-%
-%   - options for parallel computing: (requires Parallel Computing Toolbox)
+% 
+%   options for parallel computing: (requires Parallel Computing Toolbox)
 %     'parallel_flag' : whether to use parfor to run simulations {0 or 1} (default: 0)
 %     'num_cores'     : number of cores to specify in the parallel pool
-%
-%   - options for post-processing:
+%     *note: parallel computing has been disabled for debugging...
+% 
+%   options for post-processing:
 %     'analysis_functions': cell array of analysis function handles
 %     'analysis_options'  : cell array of option cell arrays {'option1',value1,...}
 %     'plot_functions'    : cell array of plot function handles
 %     'plot_options'      : cell array of option cell arrays {'option1',value1,...}
-%
-%   - other options:
+% 
+%   other options:
 %     'verbose_flag'  : whether to display informative messages/logs (default: 0)
-%     'modifications' : how to modify DynaSim specification structure component
-%                       before simulation (see ApplyModifications)
+%     'modifications' : how to modify DynaSim specification structure component before simulation (see ApplyModifications)
 %     'experiment'    : function handle of experiment function (see NOTE 2)
 %     'experiment_options' : single cell array of key/value options for experiment function
 %     'optimization'  : function handle of optimization function (see NOTE 2)
-%
+% 
 % Outputs:
-%   - DynaSim data structure:
+%   DynaSim data structure:
 %     data.labels           : list of state variables and monitors recorded
 %     data.(state_variables): state variable data matrix [time x cells]
 %     data.(monitors)       : monitor data matrix [time x cells]
@@ -92,124 +69,121 @@
 %     data.simulator_options: simulator options used to generate simulated data
 %     data.model            : model used to generate simulated data
 %     [data.varied]         : list of varied model components (present only if anything was varied)
-%
-%   - DynaSim studyinfo structure (only showing select fields, see CheckStudyinfo for more details)
+% 
+%   DynaSim studyinfo structure (only showing select fields, see CheckStudyinfo for more details)
 %     studyinfo.study_dir
 %     studyinfo.base_model (=[]): original model from which a set of simulations was derived
 %     studyinfo.base_simulator_options (=[])
 %     studyinfo.base_solve_file (='')
 %     studyinfo.simulations(k): metadata for each simulation in a set of simulations
 %                           .sim_id         : unique identifier in study
-%                           .modifications  : modifications made to the base
-%                                             model during this simulation
+%                           .modifications  : modifications made to the base model during this simulation
 %                           .data_file      : full filename of eventual output file
-%                           .batch_dir (=[]): directory where batch jobs were
-%                                             saved (if cluster_flag=1)
-%                           .job_file (=[]) : m-file batch job that runs this
-%                                             simulation (if cluster_flag=1)
+%                           .batch_dir (=[]): directory where batch jobs were saved (if cluster_flag=1)
+%                           .job_file (=[]) : m-file batch job that runs this simulation (if cluster_flag=1)
 %                           .simulator_options: simulator options for this simulation
-%                           .solve_file     : full filename of m- or mex-file
-%                                             that numerically integrated the model
-%
-% Notes:
-%   - NOTE 1: 'vary' indicates the variable to vary, the values it should take,
-%     and the object whose variable should be varied. Syntax: vary={object,
-%     variable, values; ...}. For instance, to vary parameter 'gNa', taking on
-%     values 100 and 120, in population 'E', set vary={'E','gNa',[100 120]}. To
-%     additionally vary 'gSYN' in the connection mechanism from 'E' to 'I', set
-%     vary={'E','gNa',[100 120];'E->I','gSYN',[0 1]}. Mechanism lists and equations
-%     can also be varied. (see Vary2Modifications for more details and examples).
-%
-% Examples:
-%   - Example 1: Lorenz equations with phase plot
-%       eqns={
-%         's=10; r=27; b=2.666';
-%         'dx/dt=s*(y-x)';
-%         'dy/dt=r*x-y-x*z';
-%         'dz/dt=-b*z+x*y';
-%       };
-%       data=SimulateModel(eqns,'tspan',[0 100],'ic',[1 2 .5]);
-%       plot(data.pop1_x,data.pop1_z); title('Lorenz equations'); xlabel('x'); ylabel('z')
-%
-%   - Example 2: Leaky integrate-and-fire with spike monitor
-%       eqns={
-%         'tau=10; R=10; E=-70; I=1.55; thresh=-55; reset=-75';
-%         'dV/dt=(E-V+R*I)/tau; if(V>thresh)(V=reset)';
-%         'monitor V.spikes(thresh)';
-%       };
-%       data=SimulateModel(eqns,'tspan',[0 200],'ic',-75);
-%       data.pop1_V(data.pop1_V_spikes==1)=20; % insert spike
-%       plot(data.time,data.pop1_V); xlabel('time (ms)'); ylabel('V'); title('LIF with spikes')
-%
-%   - Example 3: Hodgkin-Huxley-type Intrinsically Bursting neuron
-%       eqns='dv/dt=5+@current; {iNaF,iKDR,iM}; gNaF=100; gKDR=5; gM=1.5; v(0)=-70';
-%       data=SimulateModel(eqns,'tspan',[0 200]);
-%       figure; plot(data.time,data.(data.labels{1}))
-%       xlabel('time (ms)'); ylabel('membrane potential (mV)'); title('Intrinsically Bursting neuron')
-%
-%   - Example 4: varying max Na+ conductance in Hodgkin-Huxley neuron
-%       eqns='dv/dt=@current+10; {iNa,iK}; v(0)=-60';
-%       data=SimulateModel(eqns,'vary',{'','gNa',[50 100 200]});
-%       % plot how mean firing rate varies with parameter
-%       PlotFR(data,'bin_size',30,'bin_shift',10); % bin_size and bin_shift in [ms]
-%
-%   - Example 5: Sparse Pyramidal-Interneuron-Network-Gamma rhythm with rastergram
-%       % define equations of cell model (same for E and I populations)
-%       eqns={ 
-%         'dv/dt=Iapp+@current/Cm+noise*randn(1,N_pop)*sqrt(dt)/dt';
-%         'monitor v.spikes, iGABAa.functions, iAMPA.functions'
-%       };
-%       % define specification for two-population network model
-%       s=[];
-%       s.populations(1).name='E';
-%       s.populations(1).size=80;
-%       s.populations(1).equations=eqns;
-%       s.populations(1).mechanism_list={'iNa','iK'};
-%       s.populations(1).parameters={'Iapp',5,'gNa',120,'gK',36,'Cm',1,'noise',4};
-%       s.populations(2).name='I';
-%       s.populations(2).size=20;
-%       s.populations(2).equations=eqns;
-%       s.populations(2).mechanism_list={'iNa','iK'};
-%       s.populations(2).parameters={'Iapp',0,'gNa',120,'gK',36,'Cm',1,'noise',4};
-%       s.connections(1).source='I';
-%       s.connections(1).target='E';
-%       s.connections(1).mechanism_list={'iGABAa'};
-%       s.connections(1).parameters={'tauD',10,'gSYN',.1,'netcon','ones(N_pre,N_post)'};
-%       s.connections(2).source='E';
-%       s.connections(2).target='I';
-%       s.connections(2).mechanism_list={'iAMPA'};
-%       s.connections(2).parameters={'tauD',2,'gSYN',.1,'netcon',ones(80,20)};
-%       % simulate model
-%       data=SimulateModel(s);
-%       % plot voltages and rastergram
-%       figure;
-%       subplot(2,1,1); % voltage traces
-%       plot(data.time,data.E_v,'b-',data.time,data.I_v,'r-')
-%       title('Sparse Pyramidal-Interneuron-Network-Gamma (sPING)'); ylabel('membrane potential (mV)');
-%       subplot(2,1,2); % rastergram
-%       E_spikes=nan(size(data.E_v_spikes)); E_spikes(data.E_v_spikes==1)=1;
-%       I_spikes=nan(size(data.I_v_spikes)); I_spikes(data.I_v_spikes==1)=1;
-%       plot(data.time,E_spikes+repmat(1:80,[length(data.time) 1]),'bo'); hold on
-%       plot(data.time,I_spikes+repmat(80+(1:20),[length(data.time) 1]),'ro'); axis([0 100 0 100]);
-%       title('rastergram'); xlabel('time (ms)'); ylabel('cell index');
-%       % simulate model varying two parameters (Iapp and tauD in sPING)
-%       % warning: this may take up to a minute to complete:
-%       vary={
-%         'E'   ,'Iapp',[0 10 20];     % amplitude of tonic input to E-cells
-%         'I->E','tauD',[5 10 15]      % inhibition decay time constant from I to E
-%         };
-%       data=SimulateModel(s,'vary',vary);
-%       % plot firing rates calculated from spike monitor in both populations
-%       PlotFR(data,'variable','*_spikes','bin_size',30,'bin_shift',10);
-%
-% TODO: rename 'disk_flag' to something more descriptive
-%
+%                           .solve_file     : full filename of m- or mex-file that numerically integrated the model
+% 
+% NOTE 1: 'vary' indicates the variable to vary, the values
+% it should take, and the object whose variable should be varied. 
+% Syntax: vary={object, variable, values; ...}. For instance, to vary
+% parameter 'gNa', taking on values 100 and 120, in population 'E', set
+% vary={'E','gNa',[100 120]}. To additionally vary 'gSYN' in the connection
+% mechanism from 'E' to 'I', set vary={'E','gNa',[100 120];'E->I','gSYN',[0 1]}.
+% Mechanism lists and equations can also be varied. (see Vary2Modifications 
+% for more details and examples).
+% 
+% EXAMPLES:
+% Example 1: Lorenz equations with phase plot
+%   eqns={
+%     's=10; r=27; b=2.666';
+%     'dx/dt=s*(y-x)';
+%     'dy/dt=r*x-y-x*z';
+%     'dz/dt=-b*z+x*y';
+%   };
+%   data=SimulateModel(eqns,'tspan',[0 100],'ic',[1 2 .5]);
+%   plot(data.pop1_x,data.pop1_z); title('Lorenz equations'); xlabel('x'); ylabel('z')
+% 
+% Example 2: Leaky integrate-and-fire with spike monitor
+%   eqns={
+%     'tau=10; R=10; E=-70; I=1.55; thresh=-55; reset=-75';
+%     'dV/dt=(E-V+R*I)/tau; if(V>thresh)(V=reset)';
+%     'monitor V.spikes(thresh)';
+%   };
+%   data=SimulateModel(eqns,'tspan',[0 200],'ic',-75);
+%   data.pop1_V(data.pop1_V_spikes==1)=20; % insert spike
+%   plot(data.time,data.pop1_V); xlabel('time (ms)'); ylabel('V'); title('LIF with spikes')
+% 
+% Example 3: Hodgkin-Huxley-type Intrinsically Bursting neuron
+%   eqns='dv/dt=5+@current; {iNaF,iKDR,iM}; gNaF=100; gKDR=5; gM=1.5; v(0)=-70';
+%   data=SimulateModel(eqns,'tspan',[0 200]);
+%   figure; plot(data.time,data.(data.labels{1}))
+%   xlabel('time (ms)'); ylabel('membrane potential (mV)'); title('Intrinsically Bursting neuron')
+% 
+% Example 4: varying max Na+ conductance in Hodgkin-Huxley neuron
+%   eqns='dv/dt=@current+10; {iNa,iK}; v(0)=-60';
+%   data=SimulateModel(eqns,'vary',{'','gNa',[50 100 200]});
+%   % plot how mean firing rate varies with parameter
+%   PlotFR(data,'bin_size',30,'bin_shift',10); % bin_size and bin_shift in [ms]
+% 
+% Example 5: Sparse Pyramidal-Interneuron-Network-Gamma rhythm with rastergram
+%   % define equations of cell model (same for E and I populations)
+%   eqns={ 
+%     'dv/dt=Iapp+@current/Cm+noise*randn(1,N_pop)*sqrt(dt)/dt';
+%     'monitor v.spikes, iGABAa.functions, iAMPA.functions'
+%   };
+%   % define specification for two-population network model
+%   s=[];
+%   s.populations(1).name='E';
+%   s.populations(1).size=80;
+%   s.populations(1).equations=eqns;
+%   s.populations(1).mechanism_list={'iNa','iK'};
+%   s.populations(1).parameters={'Iapp',5,'gNa',120,'gK',36,'Cm',1,'noise',4};
+%   s.populations(2).name='I';
+%   s.populations(2).size=20;
+%   s.populations(2).equations=eqns;
+%   s.populations(2).mechanism_list={'iNa','iK'};
+%   s.populations(2).parameters={'Iapp',0,'gNa',120,'gK',36,'Cm',1,'noise',4};
+%   s.connections(1).source='I';
+%   s.connections(1).target='E';
+%   s.connections(1).mechanism_list={'iGABAa'};
+%   s.connections(1).parameters={'tauD',10,'gSYN',.1,'netcon','ones(N_pre,N_post)'};
+%   s.connections(2).source='E';
+%   s.connections(2).target='I';
+%   s.connections(2).mechanism_list={'iAMPA'};
+%   s.connections(2).parameters={'tauD',2,'gSYN',.1,'netcon',ones(80,20)};
+%   % simulate model
+%   data=SimulateModel(s);
+%   % plot voltages and rastergram
+%   figure;
+%   subplot(2,1,1); % voltage traces
+%   plot(data.time,data.E_v,'b-',data.time,data.I_v,'r-')
+%   title('Sparse Pyramidal-Interneuron-Network-Gamma (sPING)'); ylabel('membrane potential (mV)');
+%   subplot(2,1,2); % rastergram
+%   E_spikes=nan(size(data.E_v_spikes)); E_spikes(data.E_v_spikes==1)=1;
+%   I_spikes=nan(size(data.I_v_spikes)); I_spikes(data.I_v_spikes==1)=1;
+%   plot(data.time,E_spikes+repmat(1:80,[length(data.time) 1]),'bo'); hold on
+%   plot(data.time,I_spikes+repmat(80+(1:20),[length(data.time) 1]),'ro'); axis([0 100 0 100]);
+%   title('rastergram'); xlabel('time (ms)'); ylabel('cell index');
+%   % simulate model varying two parameters (Iapp and tauD in sPING)
+%   % warning: this may take up to a minute to complete:
+%   vary={
+%     'E'   ,'Iapp',[0 10 20];     % amplitude of tonic input to E-cells
+%     'I->E','tauD',[5 10 15]      % inhibition decay time constant from I to E
+%     };
+%   data=SimulateModel(s,'vary',vary);
+%   % plot firing rates calculated from spike monitor in both populations
+%   PlotFR(data,'variable','*_spikes','bin_size',30,'bin_shift',10);
+% 
+% 
 % See also: GenerateModel, CheckModel, GetSolveFile, CheckData, 
 %           Vary2Modifications, CheckStudyinfo, CreateBatch
-%
-% Dependencies: WriteDynaSimSolver, WriteMatlabSolver, PropagateFunctions,
-%               CheckModel, CheckOptions, Options2Keyval, DisplayError, DynaSim2Odefun
-%
+
+% todo: rename 'disk_flag' to something more descriptive
+
+% dependencies: WriteDynaSimSolver, WriteMatlabSolver, PropagateFunctions, CheckModel,
+% CheckOptions, Options2Keyval, DisplayError, DynaSim2Odefun
+
 % <-- temporarily removed from help section -->
 % NOTE 2: special functions that recursively call SimulateModel:
 % - "Experiments" are ways of hacking the ODE system to incorporate additional 
@@ -260,7 +234,6 @@
   'cluster_flag',0,{0,1},...      % whether to run simulations on a cluster
   'sims_per_job',1,[],... % how many sims to run per batch job
   'memory_limit','8G',[],... % how much memory to allocate per batch job
-  'qsub_mode','loop',{'loop','array'},... % whether to submit jobs as an array using qsub -t or in a for loop
   'parallel_flag',0,{0,1},...     % whether to run simulations in parallel (using parfor)
   'num_cores',4,[],... % # cores for parallel processing (SCC supports 1-12)
   'compile_flag',0,{0,1},... % exist('codegen')==6, whether to compile using coder instead of interpreting Matlab
@@ -301,7 +274,7 @@
     fprintf('setting ''save_results_flag'' to 1 for storing results of batch jobs for later access.\n');
   end
 end
-
+% 
 % if ischar(options.study_dir) && options.save_data_flag==0
 %   options.save_data_flag=1;
 %   if options.verbose_flag
@@ -315,25 +288,20 @@
     % convert function handle into cell array of function handles
     options.analysis_functions={options.analysis_functions};
   end
-  
   if any(~cellfun(@(x)isa(x,'function_handle'),options.analysis_functions))
     error('at least one analysis function was not provided as a function handle.');
   end
-  
   if isempty(options.analysis_options)
     % convert to empty option cell array
     options.analysis_options={};
   end
-  
   if ~iscell(options.analysis_options)
     error('''analysis_options'' must be a cell array of options or option cell arrays');
   end
-  
   % force to be a cell array of option cell arrays
   if isempty(options.analysis_options) || ischar(options.analysis_options{1}) % first element is an option
     options.analysis_options={options.analysis_options};
   end
-  
   % make sure there is one option cell array per analysis function
   if length(options.analysis_options)==1 && length(options.analysis_functions)>1
     % copy options for each analysis function
@@ -354,25 +322,20 @@
     % convert function handle into cell array of function handles
     options.plot_functions={options.plot_functions};
   end
-  
   if any(~cellfun(@(x)isa(x,'function_handle'),options.plot_functions))
     error('at least one plot function was not provided as a function handle.');
   end
-  
   if isempty(options.plot_options)
     % convert to empty option cell array
     options.plot_options={};
   end
-  
   if ~iscell(options.plot_options)
     error('''plot_options'' must be a cell array of options or option cell arrays');
   end
-  
   % force to be a cell array of option cell arrays
   if isempty(options.plot_options) || ischar(options.plot_options{1}) % first element is an option
     options.plot_options={options.plot_options};
   end
-  
   % make sure there is one option cell array per plot function
   if length(options.plot_options)==1 && length(options.plot_functions)>1
     % copy options for each plot function
@@ -387,7 +350,7 @@
 %   end  
 end
 
-%% 1.0 Prepare model and study structures for simulation
+%% 1.0 prepare model and study structures for simulation
 
 % handle special case of input equations with vary() statement
 [model,options]=extract_vary_statement(model,options);
@@ -403,11 +366,7 @@
 % 1.2 incorporate user-supplied initial conditions
 if ~isempty(options.ic)
   if isstruct(options.ic)
-<<<<<<< HEAD
-  % TODO: create subfunc that converts numeric ICs to strings for
-=======
   % todo: create subfunc that converts numeric ICs to strings for
->>>>>>> 655ab09f
   % consistency (call here and in ProcessNumericICs <-- use code already there)
     % user provided structure with ICs
     warning('off','catstruct:DuplicatesFound');
@@ -426,8 +385,8 @@
   modifications_set={[]};
 end
 
-%% 1.3 check for parallel simulations
-%% 1.3.1 manage cluster computing
+% 1.3 check for parallel simulations
+% 1.3.1 manage cluster computing
 % whether to write jobs for distributed processing on cluster
 if options.cluster_flag==1
   % add to model any parameters in 'vary' not explicit in current model
@@ -439,7 +398,7 @@
     end
   end
   keyvals = Options2Keyval(options);
-  studyinfo = CreateBatch(model,modifications_set,'simulator_options',options,'process_id',options.sim_id,keyvals{:});
+  studyinfo=CreateBatch(model,modifications_set,'simulator_options',options,'process_id',options.sim_id,keyvals{:});
   %if options.overwrite_flag==0
     % check status of study
 %     [~,s]=MonitorStudy(studyinfo.study_dir,'verbose_flag',0,'process_id',options.sim_id);
@@ -454,11 +413,7 @@
   return;
 end
 
-<<<<<<< HEAD
-%% 1.3.2 manage parallel computing on local machine
-=======
 % 1.3.2 manage parallel computing on local machine
->>>>>>> 655ab09f
     % TODO: debug local parallel sims, doesn't seem to be working right...
     % (however SCC cluster+parallel works)
 if options.parallel_flag==1
@@ -467,13 +422,11 @@
   if isempty(options.study_dir)
     tmp_options.study_dir=pwd;
   end
-  
   if isempty(options.solve_file) || ~exist(options.solve_file,'file')
     solve_file=GetSolveFile(model,[],tmp_options);
   else
     solve_file=options.solve_file;
   end
-  
   % prepare options
   keyvals=Options2Keyval(rmfield(options,{'vary','modifications','solve_file','parallel_flag'}));
   % open pool for distributed processing
@@ -507,9 +460,11 @@
               mkdir(fullfile(mystudydirs{sim},'solve'));
           end
       end
-
+      
+      
       [success,msg]=copyfile([strrep(solve_file,'_mex','') '*'],fullfile(mystudydirs{sim},'solve'));    % Copy the mex file into each study directory, to avoid re-compiling
       if ~success, error(msg); end
+      
   end
  
   clear data
@@ -519,6 +474,7 @@
     disp(sim);
   end
 
+  
 % Clean up files leftover from sim
 % Unfortunately we can't remove the folders due to locked .nfs files.
 % Need to do this manually later...
@@ -528,7 +484,7 @@
     if exist(fullfile(mystudydirs{sim},'solve'),'dir')
       delete(fullfile(mystudydirs{sim},'solve','core*'));
       delete(fullfile(mystudydirs{sim},'solve','params.mat'));
-      %delete(fullfile(mystudydirs{sim},'solve','solve_ode*'));
+      delete(fullfile(mystudydirs{sim},'solve','solve_ode*'));
       %delete(fullfile(mystudydirs{sim},'solve','*'))
       %rmdir(fullfile(mystudydirs{sim},'solve'));
       %rmdir(fullfile(mystudydirs{sim}));
@@ -550,13 +506,13 @@
   if ~isempty(result); fprintf(strcat(result,'\n')); warning('Core files found. Consider deleting to free up space'); end
   
   % close pool
-  % delete(gcp)
-  % TODO: sort data sets by things varied in modifications_set
-  % TODO: Figure out how to delete locked .nfs files
+%   delete(gcp)
+% todo: sort data sets by things varied in modifications_set
+% todo: Figure out how to delete locked .nfs files
   return
 end
 
-%% 1.4 prepare study_dir and studyinfo if saving data
+% 1.4 prepare study_dir and studyinfo if saving data
 if isempty(options.studyinfo)
   [studyinfo,options]=SetupStudy(model,'modifications_set',modifications_set,'simulator_options',options,'process_id',options.sim_id);
 else
@@ -587,13 +543,12 @@
       sim_ind=sim;
       sim_id=sim;
     end
-    
     if options.save_data_flag
       % check if output data already exists. load if so and skip simulation
       data_file=studyinfo.simulations(sim_ind).data_file;
       if exist(data_file,'file') && options.overwrite_flag==0
         if 1%options.verbose_flag
-          % NOTE: this is important, should always display
+          % note: this is important, should always display
           fprintf('loading data from %s\n',data_file);
         end
         tmpdata=ImportData(data_file,'process_id',sim_id);
@@ -601,17 +556,14 @@
         continue; % skip to next simulation
       end
     end
-    
     % apply modifications for this point in search space
     if ~isempty(modifications_set{sim})
       model=ApplyModifications(base_model,modifications_set{sim});
     end
-    
     % update studyinfo
     if options.save_data_flag
       %studyinfo=UpdateStudy(studyinfo.study_dir,'process_id',sim_id,'status','started','model',model,'simulator_options',options,'verbose_flag',options.verbose_flag);
     end
-    
     % execute experiment
     if isa(options.experiment,'function_handle')
       % EXPERIMENT (wrapping around a set of simulations)
@@ -622,13 +574,11 @@
       % remove 'experiment', 'modifications', 'vary', 'cluster_flag' to avoid undesired recursive action in experiment function
       % remove 'save_data_flag' to prevent individual simulations from being saved during experiment
       keyvals=RemoveKeyval(varargin,{'experiment','cluster_flag','vary','modifications','save_data_flag'});
-      
       if ~isempty(options.experiment_options)
         % user-supplied experiment options override any found in SimulateModel options
         keyvals=RemoveKeyval(keyvals,options.experiment_options(1:2:end));
         keyvals=cat(2,keyvals,options.experiment_options);
       end
-      
       tmpdata=feval(options.experiment,model,keyvals{:});
     else
       % NOT AN EXPERIMENT (single simulation)
@@ -642,11 +592,10 @@
         if isempty(options.solve_file) || (~exist(options.solve_file,'file') && ~exist([options.solve_file '.mexa64'],'file') &&  ~exist([options.solve_file '.mexa32'],'file') && ~exist([options.solve_file '.mexmaci64'],'file'))
           options.solve_file=GetSolveFile(model,studyinfo,options); % store name of solver file in options struct
         end
-        
-        % TODO: consider providing better support for studies that produce different m-files per sim (e.g., varying mechanism_list)
+        % todo: consider providing better support for studies that produce different m-files per sim (e.g., varying mechanism_list)
         if options.verbose_flag
-          fprintf('\nSIMULATING MODEL:\n');
-          fprintf('Solving system using %s\n',options.solve_file);
+          fprintf('SIMULATING MODEL:\n');
+          fprintf('solving system using %s\n',options.solve_file);
         end
       else
         % use previous solve_file
@@ -658,18 +607,16 @@
       % - DynaSim solver: run solve_ode.m or create/run MEX
       % move to directory with solver file
       if options.verbose_flag
-        fprintf('Changing directory to %s\n',fpath);
-      end
-      
+        fprintf('changing directory to %s\n',fpath);
+      end
       cd(fpath);
       % save parameters there
       warning('off','catstruct:DuplicatesFound');
       p=catstruct(CheckSolverOptions(options),model.parameters);
       param_file=fullfile(fpath,'params.mat');
       if options.verbose_flag
-        fprintf('Saving model parameters: %s\n',param_file);
-      end
-      
+        fprintf('saving model parameters: %s\n',param_file);
+      end
       %pause(.01);
       % solve system
       if options.disk_flag  % ### data stored on disk during simulation ###
@@ -686,7 +633,6 @@
         if ~isempty(model.monitors)
           output_variables=cat(2,output_variables,fieldnames(model.monitors)');
         end
-        
         if ~isempty(model.fixed_variables)
           fields=fieldnames(model.fixed_variables)';
           output_variables=cat(2,output_variables,fields);
@@ -694,12 +640,10 @@
         else
           num_fixed_variables=0;
         end
-        
         % run simulation
         if options.verbose_flag
           fprintf('Running simulation %g/%g (solver=''%s'', dt=%g, tspan=[%g %g]) ...\n',sim,length(modifications_set),options.solver,options.dt,options.tspan);
         end
-        
         sim_start_time=tic;
         outputs=cell(1,length(output_variables)); % preallocate for PCT compatibility
         save(param_file,'p'); % save params immediately before solving
@@ -708,7 +652,7 @@
         % prepare DynaSim data structure
         % organize simulated data in data structure (move time to last)
         tmpdata.labels=output_variables([2:length(output_variables)-num_fixed_variables 1]);
-        for i = 1:length(output_variables)
+        for i=1:length(output_variables)
           if ~isempty(model.fixed_variables) && isfield(model.fixed_variables,output_variables{i})
             % store fixed variables in model substructure
             model.fixed_variables.(output_variables{i})=outputs{i};
@@ -719,11 +663,9 @@
           outputs{i}=[]; % clear assigned outputs from memory
         end
       end
-      
       if options.verbose_flag
-        fprintf('\tElapsed time: %g seconds.\n',duration);
-      end
-      
+        fprintf('Elapsed time: %g seconds.\n',duration); 
+      end
       % add metadata to tmpdata
       tmpdata.simulator_options=options; % store simulator controls
       if options.store_model_flag==1  % optionally store the simulated model
@@ -736,7 +678,6 @@
       ExportData(tmpdata,'filename',data_file,'format','mat','verbose_flag',options.verbose_flag);
       %studyinfo=UpdateStudy(studyinfo.study_dir,'process_id',sim_id,'status','finished','duration',duration,'solve_file',options.solve_file,'email',options.email,'verbose_flag',options.verbose_flag,'model',model,'simulator_options',options);
     end
-    
     % do post-simulation analysis and plotting
     if ~isempty(options.analysis_functions) || ~isempty(options.plot_functions)
       if options.save_data_flag || options.save_results_flag
@@ -744,7 +685,6 @@
         siminfo=studyinfo.simulations(sim_ind);
         for f=1:length(siminfo.result_functions)
           result=AnalyzeData(tmpdata,siminfo.result_functions{f},'result_file',siminfo.result_files{f},'save_data_flag',1,'save_results_flag',1,siminfo.result_options{f}{:});
-          
           % since the plots are saved, close all generated figures
           if all(ishandle(result))
             close(result);
@@ -757,7 +697,6 @@
             tmpdata=AnalyzeData(tmpdata,options.analysis_functions{f},'result_file',[],'save_data_flag',0,'save_results_flag',options.save_results_flag,options.analysis_options{f}{:});
           end
         end
-        
         if ~isempty(options.plot_functions)
           for f=1:length(options.plot_functions)
             AnalyzeData(tmpdata,options.plot_functions{f},'result_file',[],'save_data_flag',0,'save_results_flag',options.save_results_flag,options.plot_options{f}{:});
@@ -775,15 +714,9 @@
     if options.verbose_flag
       fprintf('removing failed compiled solve file: %s\n',options.solve_file);
     end
-    
     delete([options.solve_file '*']);
   end
-  
   DisplayError(err);
-<<<<<<< HEAD
-  
-=======
->>>>>>> 655ab09f
   % update studyinfo
   if options.save_data_flag
     studyinfo=UpdateStudy(studyinfo.study_dir,'process_id',sim_id,'status','failed','verbose_flag',options.verbose_flag);
@@ -794,7 +727,7 @@
 end
 
 % ---------------------------------------------
-% TODO:
+% todo:
 % - create function that constructs @odefun
 % - add support for built-in matlab solvers
 % - create helper function that handles log files (creation, standardized format,...)
@@ -837,7 +770,6 @@
       else
         varied={};
       end
-      
       for ii=1:size(mods,1)
         % prepare valid field name for thing varied:
         fld=[mods{ii,1} '_' mods{ii,2}];
@@ -848,7 +780,6 @@
         for j=1:length(tmpdata)
           tmpdata(j).(fld)=mods{ii,3};
         end
-        
         if ~ismember(fld,varied)
           varied{end+1}=fld;
         end
@@ -873,7 +804,7 @@
       % ...
       % return to original directory
       if options.verbose_flag
-        fprintf('Changing directory to %s\n',cwd);
+        fprintf('changing directory to %s\n',cwd);
       end
       cd(cwd);
     switch status
@@ -937,10 +868,8 @@
   if ischar(model) && any(regexp(model,';\s*vary\(.*\)','once'))
     % extract vary statement
     str=regexp(model,';\s*(vary\(.*\);?)','tokens','once');
-    
     % remove from model
     model=strrep(model,str{1},'');
-    
     % set options
     var=regexp(str{1},'\((.*)=','tokens','once'); % variable
     val=regexp(str{1},'=(.*)\)','tokens','once'); % values
@@ -965,7 +894,6 @@
     % check if any options have this old name
     if ismember(option_names{i,1},options(1:2:end))
       ind=find(ismember(options(1:2:end),option_names{i,1}));
-      
       % replace old option name by new option name
       options{2*ind-1}=option_names{i,2};
     end
