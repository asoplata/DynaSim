function solve_ode_filepath = dsWriteMatlabSolver(model,varargin)
%WRITEMATLABSOLVER - write m-file that numerically integrates the model
%
% Usage:
%   filepath = dsWriteMatlabSolver(model,varargin)
%
% Inputs:
%   - model: DynaSim model structure (see dsGenerateModel)
%   - options:
%     'tspan'         : units must be consistent with dt and equations
%                       {[beg,end]} (default: [0 100])
%     'ic'            : initial conditions; this overrides definition in model structure
%     'solver'        : built-in Matlab solvers
%                         {'ode23','ode45','ode113','ode15s','ode23s','ode23t','ode23tb'}
%     'matlab_solver_options': options from odeset for use with built-in Matlab solvers
%     'dt'            :  time step used for fixed step DSSim solvers (default: 0.01)
%     'modifications' : DynaSim modifications structure
%     'reduce_function_calls_flag': whether to eliminate internal function
%                                   calls {0 or 1} (default: 1)
%     'coder_flag'    : whether to compile using coder instead of interpreting
%                       Matlab (default: exist('codegen')==6 TODO is this correct?
%                       what does this mean?)
%     'downsample_factor': downsampling applied during simulation. Only every
%                          downsample_factor-time point is stored in memory or
%                          written to disk (default: 1)
%     'random_seed'   : seed for random number generator (usage:
%                       rng(random_seed)) (default: now)
%
% Outputs:
%   - filepath (solve_ode.m)
%   - odefun_filepath (solve_ode_odefun.m)
%
% Dependencies: dsCheckOptions, dsCheckModel
%
% See also: dsSimulate, dsDynasim2odefun

% Check inputs
options=dsCheckOptions(varargin,{...
  'ic',[],[],...                  % initial conditions (overrides definition in model structure)
  'tspan',[0 100],[],...          % [beg,end] (units must be consistent with dt and equations)
  'dt',.01,[],...                 % time step used for fixed step DynaSim solvers
  'downsample_factor',1,[],...    % downsampling applied after simulation (only every downsample_factor-time point is returned)
  'random_seed','shuffle',[],...        % seed for random number generator (usage: rng(random_seed))
  'solver','ode45',{'ode23','ode45','ode113','ode15s','ode23s','ode23t','ode23tb'},... % built-in Matlab solvers
  'solver_type','matlab',{'matlab', 'matlab_no_mex'},... % if mex_flag==1, will decide whether to mex solve_file or odefun_file
  'matlab_solver_options',[],[],... % options from odeset for use with built-in Matlab solvers
  'reduce_function_calls_flag',1,{0,1},...   % whether to eliminate internal (anonymous) function calls
  'save_parameters_flag',1,{0,1},...
  'filename',[],[],...         % name of solver file that integrates model
  'fileID',1,[],...
  'mex_flag',0,{0,1},... % whether to prepare script for being compiled using coder instead of interpreting Matlab
  'verbose_flag',1,{0,1},...
  'one_solve_file_flag',0,{0,1},... % use only 1 solve file of each type, but can't vary mechs yet
  'benchmark_flag',0,{0,1},...
  },false);

% Check inputs
model=dsCheckModel(model, varargin{:});

% convert matlab solver options from key/value to struct using odeset if necessary
if iscell(options.matlab_solver_options) && ~isempty(options.matlab_solver_options)
  options.matlab_solver_options = odeset(options.matlab_solver_options{:});
end

%% 1.0 Get ode_fun

% create function that calls feval(@solver,...) and has subfunction
% defining odefun (including optional conditionals)...

propagatedModel = dsPropagateParameters( dsPropagateFunctions(model, varargin{:}), varargin{:} );
propagatedModel = dsPropagateParameters(propagatedModel, 'param_type', 'fixed_variables', varargin{:});
[odefun,IC,elem_names] = dsDynasim2odefun(propagatedModel, 'odefun_output','func_body', varargin{:});


%% 2.0 prepare model info
parameter_prefix='p.';%'pset.p.';
% state_variables=model.state_variables;

% 1.1 eliminate internal (anonymous) function calls from model equations
% if options.reduce_function_calls_flag==1
  model=dsPropagateFunctions(model, varargin{:});
% end

% 1.1 prepare parameters
if options.save_parameters_flag
  % add parameter struct prefix to parameters in model equations
  model=dsPropagateParameters(model,'action','prepend','prop_prefix',parameter_prefix, varargin{:});

  % set and capture numeric seed value
  if options.mex_flag==1
    % todo: make seed string (eg, 'shuffle') from param struct work with coder (options.mex_flag=1)
    % (currently raises error: "String input must be constant")
    % workaround: (shuffle here and get numeric seed for MEX-compatible params.mat)
    rng_wrapper(options.random_seed);
    options.random_seed=getfield(rng_wrapper,'Seed');  % <-- current active seed
    rng_function = 'rng';
  else
    rng_function = 'rng_wrapper';
  end

  % set parameter file name (save with m-file)
  [fpath,fname,fext]=fileparts2(options.filename);
  odefun_filename = [fname '_odefun'];
  param_file_name = fullfile(fpath,'params.mat');

  % save parameters to disk
  warning('off','catstruct:DuplicatesFound');

  % make p struct
  p=catstruct(dsCheckSolverOptions(options),model.parameters);

  % add IC to p
  %   NOTE: will get done again in simulateModel
  if isempty(options.ic)
    p.ic = IC;
  else %if overridden from options
    p.ic = options.ic;
  end

  % add matlab_solver_options to p
  if ~isempty(options.matlab_solver_options)
    p.matlab_solver_options = options.matlab_solver_options;
  end

  if options.one_solve_file_flag
    % fill p flds that were varied with vectors of length = nSims

    vary=dsCheckOptions(varargin,{'vary',[],[],},false);
    vary = vary.vary;

    mod_set = dsVary2Modifications(vary);
    % The first 2 cols of modifications_set are idenitical to vary, it just
    % has the last column distributed out to the number of sims


    % Get param names
    iMod = 1;
    % Split extra entries in first 2 cols of mods, so each row is a single pop and param
    [~, first_mod_set] = dsApplyModifications([],mod_set{iMod}, varargin{:});

    % replace '->' with '_'
    first_mod_set(:,1) = strrep(first_mod_set(:,1), '->', '_');

    % add col of underscores
    first_mod_set = cat(2,first_mod_set(:,1), repmat({'_'},size(first_mod_set,1), 1), first_mod_set(:,2:end));
    nParamMods = size(first_mod_set, 1);

    % get param names
    mod_params = cell(nParamMods,1);
    for iRow = 1:nParamMods
      mod_params{iRow} = [first_mod_set{iRow,1:3}];

      %check if variable in namespace
      if ~any(strcmp(model.namespaces(:,2), mod_params{iRow}))
        % find correct entry based on param and pop
        nsInd = logical(~cellfun(@isempty, strfind(model.namespaces(:,2), [first_mod_set{iRow,1} '_'])) .* ...
          ~cellfun(@isempty, strfind(model.namespaces(:,2), first_mod_set{iRow,3})));

        assert(sum(nsInd) == 1)

        % add mech names using namespace
        mod_params{iRow} = model.namespaces{nsInd,2};
      end
    end

    % Get param values for each sim
    param_values = nan(nParamMods, length(mod_set));
    for iMod = 1:length(mod_set)
      % Split extra entries in first 2 cols of mods, so each row is a single pop and param
      [~, mod_set{iMod}] = dsApplyModifications([],mod_set{iMod}, varargin{:});

      % Get scalar values as vector
      param_values(:, iMod) = [mod_set{iMod}{:,3}];
    end

    % Assign value vectors to params
    for iParam = 1:nParamMods
      p.(mod_params{iParam}) = param_values(iParam,:);
    end
  end % one_solve_file_flag

  if options.verbose_flag
    fprintf('saving params.mat\n');
  end
  save(param_file_name,'p','-v7');
else
  % insert parameter values into model expressions
  model=dsPropagateParameters(model,'action','substitute', varargin{:});
end

% 1.2 prepare list of outputs (state variables and monitors)
tmp=cellfun(@(x)[x ','],model.state_variables,'uni',0);
tmp=[tmp{:}];
output_string=tmp(1:end-1);

if ~isempty(model.monitors)
  tmp=cellfun(@(x)[x ','],fieldnames(model.monitors),'uni',0);
  tmp=[tmp{:}];
  output_string=[output_string ',' tmp(1:end-1)];
end

if ~isempty(model.fixed_variables)
  tmp=cellfun(@(x)[x ','],fieldnames(model.fixed_variables),'uni',0);
  tmp=[tmp{:}];
  output_string=[output_string ',' tmp(1:end-1)];
end

output_string=['[T,' output_string ']']; % state vars, monitors, time vector

% HACK to get IC to work
if options.downsample_factor == 1
  for fieldNameC = fieldnames(model.ICs)'
    model.ICs.(fieldNameC{1}) = regexprep(model.ICs.(fieldNameC{1}), '_t0', '(1,:)');
  end
end


%% 3.0 write m-file solver
% 2.1 create mfile
if ~isempty(options.filename)
  if options.verbose_flag
    fprintf('Creating solver file: %s\n',options.filename);
  end

  fid=fopen(options.filename,'wt');
else
  fid=options.fileID;
end

% get abs file path
solve_ode_filepath = fopen(fid);

if ~options.one_solve_file_flag
  fprintf(fid,'function %s=solve_ode\n',output_string);
else
  fprintf(fid,'function %s=solve_ode(simID)\n',output_string);
end

% Benchmark tic
if options.benchmark_flag
  fprintf(fid, 'tic;');
end

% 2.3 load parameters
if options.save_parameters_flag
  fprintf(fid,'%% ------------------------------------------------------------\n');
  fprintf(fid,'%% Parameters:\n');
  fprintf(fid,'%% ------------------------------------------------------------\n');
  fprintf(fid,'params = load(''params.mat'',''p'');\n');

  if options.one_solve_file_flag && options.mex_flag
    fprintf(fid,'pVecs = params.p;\n');
  else
     fprintf(fid,'p = params.p;\n');
  end
end

if options.one_solve_file_flag
  % loop through p and for any vector, take simID index of it (ignores tspan)
  if ~options.mex_flag
    fprintf(fid,'\n%% For vector params, select index for this simID\n');
    fprintf(fid,'flds = fields(rmfield(p,''tspan''));\n'); % remove tspan
    fprintf(fid,'for fld = flds''\n');
    fprintf(fid,'  fld = fld{1};\n');
    fprintf(fid,'  if isnumeric(p.(fld)) && length(p.(fld)) > 1\n');
    fprintf(fid,'    p.(fld) = p.(fld)(simID);\n');
    fprintf(fid,'  end\n');
    fprintf(fid,'end\n\n');
  else %mex_flag
    % slice scalar from vector params
    for iParam = 1:nParamMods
      fprintf(fid,'p.%s = pVecs.%s(simID);\n', mod_params{iParam}, mod_params{iParam});
    end

    % take scalar from scalar params
    [~,sharedFlds] = intersect(fields(p), mod_params);
    scalar_params = fields(p);
    scalar_params(sharedFlds) = [];
    nScalarParams = length(scalar_params);
    for iParam = 1:nScalarParams
      fprintf(fid,'p.%s = pVecs.%s;\n', scalar_params{iParam}, scalar_params{iParam});
    end
  end
end

% write tspan, dt, and downsample_factor
if options.save_parameters_flag
  fprintf(fid,'downsample_factor = %sdownsample_factor;\n',parameter_prefix);
  fprintf(fid,'dt = %sdt;\n',parameter_prefix);
  fprintf(fid,'T = (%stspan(1):downsample_factor*dt:%stspan(2))'';\n',parameter_prefix,parameter_prefix);
else
  fprintf(fid,'tspan=[%g %g];\ndt = %g;\ndownsample_factor = %g;\n',options.tspan,options.dt,options.downsample_factor);
  fprintf(fid,'T = (tspan(1):downsample_factor*dt:tspan(2))'';\n');
end
  % NOTE: T is different here since we take into account downsampling

% write calculation of time vector and derived parameters: ntime, nsamp
% fprintf(fid,'ntime = length(T);\nnsamp = length(1:downsample_factor*dt:ntime);\n');

% 2.4 evaluate fixed variables
if ~isempty(model.fixed_variables)
  fprintf(fid,'\n%% ------------------------------------------------------------\n');
  fprintf(fid,'%% Fixed variables:\n');
  fprintf(fid,'%% ------------------------------------------------------------\n');
  
  % 2.2 set random seed
<<<<<<< HEAD
  fprintf(fid,'%% seed the random number generator\n');
  fprintf(fid,'%% seed the random number generator\n');
  if options.save_parameters_flag
    fprintf(fid,'%s(%srandom_seed);\n',rng_function,parameter_prefix);
  else
    if ischar(options.random_seed)
      fprintf(fid,'%s(''%s'');\n',rng_function,options.random_seed);
    elseif isnumeric(options.random_seed)
      fprintf(fid,'%s(%g);\n',rng_function,options.random_seed);
    end
  end
=======
  setup_randomseed(options,fid,rng_function,parameter_prefix)
>>>>>>> d62e3bdb
  
  names=fieldnames(model.fixed_variables);
  expressions=struct2cell(model.fixed_variables);
  for i=1:length(names)
    fprintf(fid,'%s = %s;\n',names{i},expressions{i});
  end
end

% 2.5 evaluate function handles
if ~isempty(model.functions) && options.reduce_function_calls_flag==0
  fprintf(fid,'\n%% ------------------------------------------------------------\n');
  fprintf(fid,'%% Functions:\n');
  fprintf(fid,'%% ------------------------------------------------------------\n');
  names=fieldnames(model.functions);
  expressions=struct2cell(model.functions);
  for i=1:length(names)
    fprintf(fid,'%s = %s;\n',names{i},expressions{i});
  end
end

% 2.6 prepare storage
fprintf(fid,'\n%% ------------------------------------------------------------\n');
fprintf(fid,'%% Initial conditions:\n');
fprintf(fid,'%% ------------------------------------------------------------\n');

% 2.2 set random seed
setup_randomseed(options,fid,rng_function,parameter_prefix)


%% Numerical integration
% write code to do numerical integration
fprintf(fid,'%% ###########################################################\n');
fprintf(fid,'%% Numerical integration:\n');
fprintf(fid,'%% ###########################################################\n');
% Set up random seed again, just incase.
setup_randomseed(options,fid,rng_function,parameter_prefix)

if options.mex_flag && strcmp(options.solver_type,'matlab_no_mex')
  odefun_str_name = odefun_filename;

  if options.mex_flag
    odefun_str_name = [odefun_str_name '_mex']; % switch to mex version
  end
else
  odefun_str_name = 'odefun';
end

if ~isempty(options.matlab_solver_options)
  fprintf(fid,'[T,data] = %s(@%s, T, p.ic, p.matlab_solver_options);\n', options.solver, odefun_str_name);
else
  fprintf(fid,'[T,data] = %s(@%s, T, p.ic);\n', options.solver, odefun_str_name);
end

%% Get vars from odefun output
fprintf(fid,'\n%%Extract linear data into original state variables\n');

% evaluate ICs to get (# elems) per state var and set up generic state var X
num_vars=length(model.state_variables);
state_var_index=0;
for i=1:num_vars
  var=model.state_variables{i};

  % check ICs for use of inital state_var value and put in proper starting value
  if regexp(model.ICs.(var), '_last')
    stateVars = regexp(model.ICs.(var), '([\w_]+)_last', 'tokens');
    model.ICs.(var) = regexprep(model.ICs.(var), '_last', '');

    for iSVar = 1:length(stateVars)
      thisSvar = stateVars{iSVar}{1};
      model.ICs.(var) = regexprep(model.ICs.(var), thisSvar, model.ICs.(thisSvar));
    end
  end

  % evaluate ICs to get (# elems) per state var
  num_elems=length(eval([model.ICs.(var) ';']));

  % set state var indices a variables for generic state vector X
  data_inds = state_var_index + [1,num_elems];

  assert(strcmp(elem_names{data_inds(1)}, var)) %current elem should be same as var

  fprintf(fid,'%s = data(:, %i:%i);\n', var, data_inds(1), data_inds(end));

  state_var_index = state_var_index + num_elems;
end

%% Monitors
if ~isempty(model.monitors)
  fprintf(fid,'\n%%Calculate monitors from params and state vars\n');
  monitor_names = fields(model.monitors);
  for iMon = 1:length(monitor_names)
    thisMonName = monitor_names{iMon};
    thisMonFcn = regexp(model.functions.(thisMonName),'@\([a-zA-Z][\w,]*\)\s*(.*)','tokens','once');
    thisMonFcn = thisMonFcn{1};
    fprintf(fid,'%s = %s;\n', thisMonName, thisMonFcn);
  end
end

%% Benchmark toc
if options.benchmark_flag
  fprintf(fid, 'fprintf(''Sim Time: %%g seconds\\n'', toc);');
end

%% end solve function
fprintf(fid,'\nend\n\n');

%% ODEFUN
if options.mex_flag && strcmp(options.solver_type,'matlab_no_mex') % save ode function as separate m-file for mex compilation
  %open file
  odefun_filepath = fullfile(fpath, [odefun_filename fext]);
  odefun_fid = fopen(odefun_filepath,'wt');

  %write to file
  fprintf(odefun_fid,'function dydt = %s(t,X)\n', odefun_filename);
  fprintf(odefun_fid,['dydt = [\n\n' odefun '\n]'';\n']); % make row into col vector
  fprintf(odefun_fid,'end\n');

  %close file
  fclose(odefun_fid);

  %% mex compile odefun
  options.codegen_args = {0,IC};
  dsPrepareMEX(odefun_filepath, options);

else % use subfunction
  fprintf(fid,'\n%% ###########################################################\n');
  fprintf(fid,'%% SUBFUNCTIONS\n');
  fprintf(fid,'%% ###########################################################\n\n');

  % make sub function (no shared variables with main function workspace for max performance)
  fprintf(fid,'function dydt = odefun(t,X)\n');
  fprintf(fid,['dydt = [\n\n' odefun '\n]'';\n']); % make row into col vector
  fprintf(fid,'end\n');
end

if ~strcmp(solve_ode_filepath,'"stdout"')
  fclose(fid);
  % wait for file before continuing to simulation
  while ~exist(solve_ode_filepath,'file')
    pause(.01);
  end
end

end %function
%% END MAIN FUNC


function setup_randomseed(options,fid,rng_function,parameter_prefix)
  fprintf(fid,'%% seed the random number generator\n');
  fprintf(fid,'%% seed the random number generator\n');
  if options.save_parameters_flag
    fprintf(fid,'%s(%srandom_seed);\n',rng_function,parameter_prefix);
  else
    if ischar(options.random_seed)
      fprintf(fid,'%s(''%s'');\n',rng_function,options.random_seed);
    elseif isnumeric(options.random_seed)
      fprintf(fid,'%s(%g);\n',rng_function,options.random_seed);
    end
  end
end<|MERGE_RESOLUTION|>--- conflicted
+++ resolved
@@ -304,21 +304,7 @@
   fprintf(fid,'%% ------------------------------------------------------------\n');
   
   % 2.2 set random seed
-<<<<<<< HEAD
-  fprintf(fid,'%% seed the random number generator\n');
-  fprintf(fid,'%% seed the random number generator\n');
-  if options.save_parameters_flag
-    fprintf(fid,'%s(%srandom_seed);\n',rng_function,parameter_prefix);
-  else
-    if ischar(options.random_seed)
-      fprintf(fid,'%s(''%s'');\n',rng_function,options.random_seed);
-    elseif isnumeric(options.random_seed)
-      fprintf(fid,'%s(%g);\n',rng_function,options.random_seed);
-    end
-  end
-=======
   setup_randomseed(options,fid,rng_function,parameter_prefix)
->>>>>>> d62e3bdb
   
   names=fieldnames(model.fixed_variables);
   expressions=struct2cell(model.fixed_variables);
