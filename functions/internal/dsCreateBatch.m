--- conflicted
+++ resolved
@@ -58,14 +58,8 @@
   argin = [{base_model},{modifications_set}, varargs]; % specific to this function
 end
 
-<<<<<<< HEAD
-%% main fn
-% Set up studyinfo structure, study directory and output file names
-=======
 %% Main function.
 %% Set up studyinfo structure, study directory and output file names
-%[studyinfo,options.simulator_options]=dsSetupStudy(base_model,modifications_set,options.simulator_options);
->>>>>>> e9ce4c9e
 [studyinfo,options.simulator_options]=dsSetupStudy(base_model,'modifications_set',modifications_set,'simulator_options',options.simulator_options,'process_id',options.process_id);
 study_file=fullfile(studyinfo.study_dir,'studyinfo.mat');
 num_simulations=length(modifications_set);
@@ -185,7 +179,6 @@
 options.simulator_options.cluster_flag = 0;
 options.simulator_options.verbose_flag = 1; % turn on verbose for cluster logs (stdout)
 
-<<<<<<< HEAD
 % collect paths to add to all jobs
 % reason: adding paths to jobs supports m-files stored/associated with mechanism files
 % add dynasim root path (where functions are located)
@@ -201,10 +194,7 @@
   addpaths=unique(addpaths);
 end
 
-% create jobs (k)
-=======
 %% create jobs (k)
->>>>>>> e9ce4c9e
 jobs={};
 skip_sims=[];
 sim_cnt=0;
@@ -282,12 +272,7 @@
     fprintf('Creating file listing jobs in batch directory: %s\n',script_filename);
   end
 
-<<<<<<< HEAD
   % write to file
-=======
-%% write to file
-if strcmp(options.qsub_mode, 'loop')
->>>>>>> e9ce4c9e
   fScript=fopen(script_filename,'wt');
 
   for j=1:length(jobs)
