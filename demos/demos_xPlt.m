%% % % % % % % % % % % % % % % SETTING UP xPlt OBJECT % % % % % % % % % %
% % % % % % % % % % % % % % % % % % % % % % % % % % % % % % % % % % % % % 

%% Set up paths 
% Get ready...

% Format
format compact

% Check if in right folder
[~,currfolder] = fileparts(pwd);
if ~strcmp(currfolder,'demos'); error('Should be in demos folder to run this code.'); end

% Set path to your copy of the DynaSim toolbox
dynasim_path = fullfile(pwd, 'DynaSim')

% add DynaSim toolbox to Matlab path
addpath(genpath(dynasim_path)); % comment this out if already in path

% Set where to save outputs
<<<<<<< HEAD
output_directory = fullfile(pwd, 'outputs');
study_dir = fullfile(output_directory,'demo_sPING_3b');

% move to root directory where outputs will be saved
mkdir_silent(output_directory);
% cd(fullfile(dynasim_path, output_directory));
=======
output_directory = 'demos/outputs';

% move to root directory where outputs will be saved
output_fulldir = fullfile(dynasim_path, output_directory)
mkdir(output_fulldir);
cd(output_fulldir);
>>>>>>> 46d99f3b

%% Run simulation - Sparse Pyramidal-Interneuron-Network-Gamma (sPING)

% define equations of cell model (same for E and I populations)
eqns={ 
  'dv/dt=Iapp+@current+noise*randn(1,N_pop)';
  'monitor iGABAa.functions, iAMPA.functions'
};
% Tip: monitor all functions of a mechanism using: monitor MECHANISM.functions

% create DynaSim specification structure
s=[];
s.populations(1).name='E';
s.populations(1).size=80;
s.populations(1).equations=eqns;
s.populations(1).mechanism_list={'iNa','iK'};
s.populations(1).parameters={'Iapp',5,'gNa',120,'gK',36,'noise',40};
s.populations(2).name='I';
s.populations(2).size=20;
s.populations(2).equations=eqns;
s.populations(2).mechanism_list={'iNa','iK'};
s.populations(2).parameters={'Iapp',0,'gNa',120,'gK',36,'noise',40};
s.connections(1).direction='I->E';
s.connections(1).mechanism_list={'iGABAa'};
s.connections(1).parameters={'tauD',10,'gSYN',.1,'netcon','ones(N_pre,N_post)'};
s.connections(2).direction='E->I';
s.connections(2).mechanism_list={'iAMPA'};
s.connections(2).parameters={'tauD',2,'gSYN',.1,'netcon',ones(80,20)};

% Vary two parameters (run a simulation for all combinations of values)
vary={
  'E'   ,'Iapp',[0 10 20];      % amplitude of tonic input to E-cells
  'I->E','tauD',[5 10 15]       % inhibition decay time constant from I to E
  };
SimulateModel(s,'save_data_flag',1,'study_dir',study_dir,...
                'vary',vary,'verbose_flag',1, ...
                'save_results_flag',1,'plot_functions',@PlotData,'plot_options',{'format','png'} );



%% Load the data and import it into xPlt class

% Load data in traditional DynaSim format
data=ImportData(study_dir);

% Extract the data in a linear table format
[data_table,column_titles,time] = Data2Table (data);

% Preview the contents of this table
%     Note: We cannot make this one big cell array since we want to allow
%     axis labels to be either strings or numerics.
previewTable(data_table,column_titles);

% Import the linear data into an xPlt object
xp = xPlt;
X = data_table{1};                          % X holds the data that will populate the multidimensional array. Must be numeric or cell array.
axislabels = data_table(2:end);             % Each entry in X has an associated set of axis labels, which will define its location in multidimensional space. **Must be numeric or cell array of chars only**
xp = xp.importLinearData(X,axislabels{:});
xp = xp.importAxisNames(column_titles(2:end));  % There should be 1 axis name for every axis, of type char.


% xPlt objects are essentially cell arrays (or matricies), but with the
% option to index using strings instead of just integers. 
% Thus, they are analogous to dictionaries in Python.
% (This core functionality is implemented by the multidimensional
% dictionaries (nDDict), which xPlt inherits, and to which xPlt adds
% plotting functionality.)
disp(xp);


% At its core, xPlt has 3 fields. xp.data stores the actual data (either a 
% matrix or a cell array). 
disp(xp.data);
size(xp.data)

% Next, xp.axis stores axis labels associated with each dimension in
% xp.data.
disp(xp.axis(1));

% Axis.values stores the actual axis labels. These can be numeric...
disp(xp.axis(1).values);

% ...or string type. As we shall see below, these axis labels can be
% referenced via index or regular expression.
disp(xp.axis(4).values);

% Axis.name field stores the name of the dimension. In this case, it is
% named after the parameter in the model that was varied.
disp(xp.axis(1).name)

% Axis.astruct is for internal use.
xp.axis(1).astruct

% xp.meta stores meta data for use by the user as they see fit.
% Here we will add some custom info to xp.metadata. This can be whatever
% you want. Here, I will use this to provide information about what is
% stored in each of the matrices in the xp.data cell array. (Alternatively,
% we could also make each of these matrices an xPlt object!)
meta = struct;
meta.datainfo(1:2) = nDDictAxis;
meta.datainfo(1).name = 'time(ms)';
meta.datainfo(1).values = time;
meta.datainfo(2).name = 'cells';
meta.datainfo(2).values = [];
xp.meta = meta;
clear meta


%% % % % % % % % % % % % % % % xPlt BASICS % % % % % % % % % % % % 
% % % % % % % % % % % % % % % % % % % % % % % % % % % % % % % % % % 

%% Validate & get some properties of the data
clc
xp.checkDims;       % Makes sure all the dimensions match up (e.g. xp.axis 
                    % must have the same length as number of dimensions in
                    % xp.data, and the size of each dimension must match
                    % the number of labels
                    
xp.fixAxes;         % This attempts to automatically fix any dimension
                    % mismatches between xp.data and the axis labels. This
                    % particular command does nothing because there are no
                    % errors in xp

                    
% Make a "bad" xPlt class, containing errors.
disp(size(xp.data));                % The 4th dimension of xp.data is of size 8
disp(xp.axis(4).values);            % It's corresponding axis should have 8 labels
xp_bad = xp; 
xp_bad.axis(4).values={'test'};     % Reduce this to 1 (mismatch)

% Check errors in new class (this produces an error, so disabling it)
% xp_bad.checkDims;

% Auto fix errors in labels
xp_fixed = xp_bad.fixAxes; 

% View new labels
xp_fixed.axis(4).values         % The original cell array had been replaced by 
                                % one of appropriate length
                                
% View summary of the classes. Tells the dimensionality of xp.data and also
% the number of labels in each axis.
xp.getaxisinfo
xp_fixed.getaxisinfo

%% xPlt Indexing

% Indexing works just like with normal data. This creates a new xPlt object
% based on the original data, with the correct axis labels
clc
xp4 = xp(:,:,1,8);                  % ## Update - This does the same thing as xp.subset([],[],1,8), which was the old way
                                    % of pulling data subsets. Note that [] and : are equivalent.
xp4.getaxisinfo

% Similarly, can index axis values using regular expressions
% Pull out sodium mechs only
xp5 = xp(:,:,1,'iNa*');
xp5.getaxisinfo

% Pull out synaptic state variables
xp5 = xp(:,:,1,'_s');
xp5.getaxisinfo

% Can also reference a given axis based on its index number or based on its
% name
disp(xp.axis(4))
disp(xp.axis('populations'))

% Lastly, you can reference xp.data with the following shorthand
% (This is the same as xp.data(:,:,1,8). Regular expressions dont work in this mode)
mydata = xp{:,:,1,8};              
mydata2 = xp.data(:,:,1,8);
disp(isequal(mydata,mydata2));

clear mydata mydata2 xp4 xp5

%% % % % % % % % % % % % % % % PLOTTING EXAMPLES % % % % % % % % % % % % 
% % % % % % % % % % % % % % % % % % % % % % % % % % % % % % % % % % % % % 

%% Plot 2D data
% Tip: don't try to understand what recursivePlot is doing - instead, try
% putting break points in the various function handles to see how this
% command works.

% Pull out a 2D subset of the data
clc
xp4 = xp(:,:,'E','v');
xp4.getaxisinfo

% Set up plotting arguments
function_handles = {@xp_subplot_grid,@xp_matrix_basicplot};   % Specifies the handles of the plotting functions
dimensions = {[1,2],0};                                       % Specifies which dimensions of xp each function handle
                                                                % will operate on. Note that dimension "0" refers to the 
                                                                % the contents of each element in xp.data (e.g. the matrix of
                                                                % time series data). If specified, it must come last.
function_arguments = {{},{}};	% This allows you to supply input arguments to each of the 
                                % functions in function handles. For
                                % now we'll leave this empty.
                                                                
% Run the plot. Note the "+" icons next to each plot allow zooming. 
figl; recursivePlot(xp4,function_handles,dimensions,function_arguments);

% Alternatively, dimensions can be specified as axis names instead of
% indices. The last entry, data, refers to the contents of xp.data (e.g.
% dimension 0 above).
dimensions = {{'E_Iapp','I_E_tauD'},{'data'}}; 
figl; recursivePlot(xp4,function_handles,dimensions,function_arguments);

%% Plot 3D data 

% Pull out a 3D subset of data (parameter sweeps and the 2 cell
% types)
clc
xp4 = xp(:,1:2,:,'v');
xp4.getaxisinfo

% This will plot E cells and I cells (axis 3) each in separate figures and
% the parameter sweeps (axes 1 and 2) in as subplots.
dimensions = {{'populations'},{'I_E_tauD','E_Iapp'},{'data'}};
recursivePlot(xp4,{@xp_handles_newfig,@xp_subplot_grid,@xp_matrix_imagesc},dimensions);

% Note that here we produced rastergrams instead of time series by
% submitting a different function to operate on dimension zero.

%% Plot 3D data re-ordered

% Alternatively, we can put E and I cells in the same figure. This
% essentially swaps the population and tauD axes.
dimensions = {{'I_E_tauD'},{'populations','E_Iapp'},'data'};
recursivePlot(xp4,{@xp_handles_newfig,@xp_subplot_grid,@xp_matrix_imagesc},dimensions);





%% Plot 4D data

% Pull out sodium channel state variables for E and I cells.
clc
xp4 = xp(1:2,1:2,:,6:7);
xp4.getaxisinfo


dimensions = {'populations',{'E_Iapp','I_E_tauD'},'variables',0};       % Note - we can also use a mixture of strings and index locations to specify dimensions

% Note that here we will supply a function argument. This tells the second
% subplot command to write its output to the axis as an RGB image, rather than
% as subplots. This "hack" enables nested subplots.
function_arguments = {{},{},{1},{}};

if verLessThan('matlab','8.4'); error('This will not work on earlier versions of MATLAB'); end
recursivePlot(xp4,{@xp_handles_newfig,@xp_subplot_grid,@xp_subplot_grid,@xp_matrix_basicplot},dimensions,function_arguments);


%% Plot two xPlt objects combined
clc
xp3 = xp(2,:,'E','v');
xp3.getaxisinfo

xp4 = xp(:,3,'E','v');
xp4.getaxisinfo

xp5 = merge(xp3,xp4);

dimensions = {[1,2],0};
figl; recursivePlot(xp5,{@xp_subplot_grid,@xp_matrix_imagesc},dimensions);



%% Plot saved figures rather than raw data

% Import plot files
data_img = ImportPlots(study_dir);

% Load into DynaSim structure
[data_table,column_titles] = DataField2Table (data_img,'plot_files');

% Preview the contents of this table
previewTable(data_table,column_titles);

% The entries in the first column contain the paths to the figure files.
% There can be multiple figures associated with each simulation, which is
% why these are cell arrays of strings.
disp(data_table{1}{1})
disp(data_table{1}{2})

% Import the linear data into an xPlt object
xp_img = xPlt;
X = data_table{1}; axislabels = data_table(2:end);
xp_img = xp_img.importLinearData(X, axislabels{:});
xp_img = xp_img.importAxisNames(column_titles(2:end));

dimensions = {[1,2],[0]};
func_arguments = {{},{.5}};         % The 0.5 argument tells xp_plotimage to
                                    % scale down the resolution of its
                                    % plots by 0.5. This increases speed.

figl; recursivePlot(xp_img,{@xp_subplot_grid,@xp_plotimage},dimensions,func_arguments);


%% % % % % % % % % % % % % % % ADVANCED xPlt / nDDict USAGE % % % % % % % 
% % % % % % % % % % % % % % % % % % % % % % % % % % % % % % % % % % % % % 


%% Test packDims
% Analogous to cell2mat.
clear xp2 xp3 xp4 xp5

% Start by taking a smaller subset of the original xp object.
% xp2 = xp.subset(2,2,[],[1,3,5:8]);      % Selection based on index locations
xp2 = xp.subset(2,2,:,'(v|^i||ISYN$)');  % Same thing as above using regular expression. Selects everything except the _s terms. "^" - beginning with; "$" - ending with
xp2 = xp2.squeeze;
xp2.getaxisinfo;

% Note that xp2 is sparse (there are some empty cells)
disp(xp2.data);         % (E cells don't receive AMPA synapses, and I cells don't receive GABAA synapses)

% Now pack dimension two (columns) of xp2 into xp2.data.
src = 2;                    % Take 2nd dimension in xp2
dest = 3;                   % Pack into 3rd dimension in xp2.data matrix
xp3 = xp2.packDim(src,dest);


% Check dimensionality of xp3.data
disp(xp3.data)             % The dimension "variables", which was dimension 2
                           % in xp2, is now dimension 3 in xp3.data.
                           % Now xp3.data is time x cells x variables

% View axis of xp3
xp3.getaxisinfo;            % The dimension "variables" is now missing

<<<<<<< HEAD
% Note some of this data is sparse! We can see this sparseness by plotting
% as follows (note the NaNs)
=======
% However, the information is stored in the nDDictAxis matrix_dim_3, a field of xp3.meta.
xp3.meta.matrix_dim_3.getaxisinfo

% And if dimension 3 of each cell in xp3.data is unpacked using unpackDim,
% xp3.meta.matrix_dim_3 will be used to provide axis info for the new
% xPlt object.
xp4 = xp3.unpackDim(dest, src);
xp4.getaxisinfo;

% Unless new axis info is provided, that is.
xp4 = xp3.unpackDim(dest, src, 'New_Axis_Names'); % The values can also be left empty, as in xp4 = xp3.unpackDim(dest, src, 'New_Axis_Names', []);
xp4.getaxisinfo;

xp4 = xp3.unpackDim(dest, src, 'New_Axis_Names', {'One','Two','Three','Four','Five','Six'});
xp4.getaxisinfo;

%%
% Note some of this data is sparse!
>>>>>>> 46d99f3b
temp1 = squeeze(xp3.data{1}(100,:,:));  % Pick out a random time point
temp2 = squeeze(xp3.data{2}(100,:,:));  % Pick out a random time point
figure; 
subplot(211); imagesc(temp1);
ylabel('Cells');
xlabel(xp2.axis(2).name); 
set(gca,'XTick',1:length(xp2.axis(2).values)); set(gca,'XTickLabel',strrep(xp2.axis(2).values,'_',' '));


subplot(212); imagesc(temp2);
ylabel('Cells');
xlabel(xp2.axis(2).name); 
set(gca,'XTick',1:length(xp2.axis(2).values)); set(gca,'XTickLabel',strrep(xp2.axis(2).values,'_',' '));


%% Use packDim to average across cells

xp2 = xp;
xp2 = xp(:,:,:,'v');  % Same thing as above using regular expression. Selects everything except the _s terms. "^" - beginning with; "$" - ending with
xp2 = xp2.squeeze;
%
% Average across all cells
xp2.data = cellfun(@(x) mean(x,2), xp2.data,'UniformOutput',0);

% % Convert xp2.data from a matrix into an xPlt object as well. This is
% % useful for keeping track of axis names. 
% mat_ax_names = {'Time','Cell Number'};
% mat_ax_values = {1:10001, []};
% 
% % xp2.data = Cell_2_nDDict(xp2.data,mat_ax_names,mat_ax_values);

% Pack E and I cells together
src=3;
dest=2;
xp3 = xp2.packDim(src,dest);


% Plot 
figl; recursivePlot(xp3,{@xp_subplot_grid,@xp_matrix_basicplot},{[1,2],[]},{{},{}});


%% Use packDim to average over synaptic currents
% Analogous to cell2mat
% See also plotting material by Hadley Wickham

% First, pull out synaptic current variables
xp2 = xp(:,:,:,'(ISYN$)');  % Same thing as above using regular expression. Selects everything except the _s terms. "^" - beginning with; "$" - ending with
xp2.getaxisinfo;

% Second, put this into matrix form, so we can average over them
xp3 = xp2.packDim(4,3);
disp(xp3.data)              % xp3.data is now 3D, with the 3rd dim denoting synaptic current
xp3 = xp3.squeeze;
xp3.getaxisinfo;

% Average across membrane currents
xp3.data = cellfun(@(x) nanmean(x,3), xp3.data,'UniformOutput',0);

% Plot 
recursivePlot(xp3,{@xp_handles_newfig,@xp_subplot_grid,@xp_matrix_basicplot},{[3],[1,2],[0]});

%% Test mergeDims
% Analogous to Reshape.

% This command combines two (or more) dimensions into a single dimension.
xp2 = xp.mergeDims([3,4]);
xp2.getaxisinfo;

%% Use mergeDims to convert to Jason's DynaSim format
% Analogous to Reshape

% This combines the 2D "vary" sweep into a single dimension. It also
% combines all populations and variables into a single 1D list. Thus, Axis
% 1 is equivalent to Jason's structure array - data(1:9). Axis 4 is
% equivalent to the structure fields in Jason's DynaSim structure.
xp2 = xp.mergeDims([3,4]);
xp2 = xp2.mergeDims([1,2]);
xp3 = squeeze(xp2); % Squeeze out the empty dimensions.
xp3.getaxisinfo;


% Note that the variable names are not sorted the same was as in Jason's
% DynaSim structure, in that they alternate E and I cells
disp(xp3.axis(2).values);
% Can easily sort them as follows.
[~,I] = sort(xp3.axis(2).values);
xp4 = xp3(:,I);
disp(xp4.axis(2).values);





%% To implement
% 
% 
% Implement the following:
% + Make DynaSimPlotExtract more general
% + Starting work on PlotData2 - any new requests?<|MERGE_RESOLUTION|>--- conflicted
+++ resolved
@@ -8,31 +8,22 @@
 format compact
 
 % Check if in right folder
-[~,currfolder] = fileparts(pwd);
+[parentfolder,currfolder] = fileparts(pwd);
 if ~strcmp(currfolder,'demos'); error('Should be in demos folder to run this code.'); end
 
 % Set path to your copy of the DynaSim toolbox
-dynasim_path = fullfile(pwd, 'DynaSim')
+dynasim_path = fullfile(parentfolder);
 
 % add DynaSim toolbox to Matlab path
 addpath(genpath(dynasim_path)); % comment this out if already in path
 
 % Set where to save outputs
-<<<<<<< HEAD
 output_directory = fullfile(pwd, 'outputs');
 study_dir = fullfile(output_directory,'demo_sPING_3b');
 
 % move to root directory where outputs will be saved
 mkdir_silent(output_directory);
 % cd(fullfile(dynasim_path, output_directory));
-=======
-output_directory = 'demos/outputs';
-
-% move to root directory where outputs will be saved
-output_fulldir = fullfile(dynasim_path, output_directory)
-mkdir(output_fulldir);
-cd(output_fulldir);
->>>>>>> 46d99f3b
 
 %% Run simulation - Sparse Pyramidal-Interneuron-Network-Gamma (sPING)
 
@@ -337,7 +328,7 @@
 % % % % % % % % % % % % % % % % % % % % % % % % % % % % % % % % % % % % % 
 
 
-%% Test packDims
+%% Method packDims
 % Analogous to cell2mat.
 clear xp2 xp3 xp4 xp5
 
@@ -364,29 +355,8 @@
 % View axis of xp3
 xp3.getaxisinfo;            % The dimension "variables" is now missing
 
-<<<<<<< HEAD
 % Note some of this data is sparse! We can see this sparseness by plotting
 % as follows (note the NaNs)
-=======
-% However, the information is stored in the nDDictAxis matrix_dim_3, a field of xp3.meta.
-xp3.meta.matrix_dim_3.getaxisinfo
-
-% And if dimension 3 of each cell in xp3.data is unpacked using unpackDim,
-% xp3.meta.matrix_dim_3 will be used to provide axis info for the new
-% xPlt object.
-xp4 = xp3.unpackDim(dest, src);
-xp4.getaxisinfo;
-
-% Unless new axis info is provided, that is.
-xp4 = xp3.unpackDim(dest, src, 'New_Axis_Names'); % The values can also be left empty, as in xp4 = xp3.unpackDim(dest, src, 'New_Axis_Names', []);
-xp4.getaxisinfo;
-
-xp4 = xp3.unpackDim(dest, src, 'New_Axis_Names', {'One','Two','Three','Four','Five','Six'});
-xp4.getaxisinfo;
-
-%%
-% Note some of this data is sparse!
->>>>>>> 46d99f3b
 temp1 = squeeze(xp3.data{1}(100,:,:));  % Pick out a random time point
 temp2 = squeeze(xp3.data{2}(100,:,:));  % Pick out a random time point
 figure; 
@@ -400,6 +370,24 @@
 ylabel('Cells');
 xlabel(xp2.axis(2).name); 
 set(gca,'XTick',1:length(xp2.axis(2).values)); set(gca,'XTickLabel',strrep(xp2.axis(2).values,'_',' '));
+
+%% Method unPackDims (undoing packDims)
+% However, the information in the missing axis is stored in the nDDictAxis matrix_dim_3, a field of xp3.meta.
+xp3.meta.matrix_dim_3.getaxisinfo
+
+% And if dimension 3 of each cell in xp3.data is unpacked using unpackDim,
+% xp3.meta.matrix_dim_3 will be used to provide axis info for the new
+% xPlt object.
+xp4 = xp3.unpackDim(dest, src);
+xp4.getaxisinfo;
+
+% Unless new axis info is provided, that is.
+xp4 = xp3.unpackDim(dest, src, 'New_Axis_Names'); % The values can also be left empty, as in xp4 = xp3.unpackDim(dest, src, 'New_Axis_Names', []);
+xp4.getaxisinfo;
+
+xp4 = xp3.unpackDim(dest, src, 'New_Axis_Names', {'One','Two','Three','Four','Five','Six'});
+xp4.getaxisinfo;
+
 
 
 %% Use packDim to average across cells
