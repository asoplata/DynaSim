<<<<<<< HEAD
% This is a script that I run through every time I want to test the code.
% Assumes I've just run one of the scripts in demos.m, namely the section
% titled "%% Save data from a set of simulations"
% Then, I load demo_sPING_3:
% data=ImportData('demo_sPING_3');
%% Run simulation - Sparse Pyramidal-Interneuron-Network-Gamma (sPING)
% Save both figures and data.

demos_path = findDemosPath;

% Set path to your copy of the DynaSim toolbox
dynasim_path = fullfile(demos_path, '..');

% add DynaSim toolbox to Matlab path
addpath(genpath(dynasim_path)); % comment this out if already in path

cd(demos_path)
%%
=======


%% Run simulation - Sparse Pyramidal-Interneuron-Network-Gamma (sPING)
% Save both figures and data.
>>>>>>> de87f93f
mkdir('outputs')
cd outputs

% define equations of cell model (same for E and I populations)
eqns={ 
  'dv/dt=Iapp+@current+noise*randn(1,N_pop)';
  'monitor iGABAa.functions, iAMPA.functions'
};
% Tip: monitor all functions of a mechanism using: monitor MECHANISM.functions

% create DynaSim specification structure
s=[];
s.populations(1).name='E';
s.populations(1).size=80;
s.populations(1).equations=eqns;
s.populations(1).mechanism_list={'iNa','iK'};
s.populations(1).parameters={'Iapp',5,'gNa',120,'gK',36,'noise',40};
s.populations(2).name='I';
s.populations(2).size=20;
s.populations(2).equations=eqns;
s.populations(2).mechanism_list={'iNa','iK'};
s.populations(2).parameters={'Iapp',0,'gNa',120,'gK',36,'noise',40};
s.connections(1).direction='I->E';
s.connections(1).mechanism_list={'iGABAa'};
s.connections(1).parameters={'tauD',10,'gSYN',.1,'netcon','ones(N_pre,N_post)'};
s.connections(2).direction='E->I';
s.connections(2).mechanism_list={'iAMPA'};
s.connections(2).parameters={'tauD',2,'gSYN',.1,'netcon',ones(80,20)};

% Vary two parameters (run a simulation for all combinations of values)
vary={
  'E'   ,'Iapp',[0 10 20];      % amplitude of tonic input to E-cells
  'I->E','tauD',[5 10 15]       % inhibition decay time constant from I to E
  };
SimulateModel(s,'save_data_flag',1,'study_dir','demo_sPING_3b',...
                'vary',vary,'verbose_flag',1, ...
                'save_results_flag',1,'plot_functions',@PlotData,'plot_options',{'format','png'} );

cd ..

%% Load the data and import into nDDict class
% ...Assumes we have some DynaSim data already loaded...
cd outputs
data=ImportData('demo_sPING_3b');
cd ..

% Load the data linearly
[data_linear,ax,ax_names,time] = DynaSimExtract (data);


% Import into an xPlt class
xp = xPlt;
xp = xp.importLinearData(data_linear,ax{:});
xp = xp.importAxisNames(ax_names);
meta = struct;
meta.datainfo(1:2) = nDDictAxis;      % Use nDDictAxis here, because why not?
meta.datainfo(1).name = 'time(ms)';
meta.datainfo(1).values = time;
meta.datainfo(2).name = 'cells';
meta.datainfo(2).values = [];
xp = xp.importMeta(meta);


%% Run another recursive plot
clear xp2 xp3
xp4 = xp.subset([],[],1,8);
xp4.getaxisinfo

% recursivePlot(xp4,{@xp_subplot,@xp_subplot,@xp_matrix_basicplot},{1:2,3},{{[],1},{1,1},{}});
% recursivePlot(xp4,{@xp_subplot_grid3D,@xp_subplot,@xp_matrix_basicplot},{1:2,3},{{},{0,1},{}});
% recursivePlot(xp4,{@xp_subplot_grid3D,@xp_matrix_basicplot},{[3,1,2]},{{},{}});
recursivePlot_2(xp4,{@xp_subplot,@xp_matrix_basicplot},{[1,2]},{{0,0},{}});

recursivePlot(xp4,{@xp_subplot,@xp_matrix_basicplot},{[1,2]},{{0,0},{}});



%% Run another recursive plot
clear xp2 xp3
xp4 = xp.subset([],[],[],8);
xp4.getaxisinfo

% recursivePlot(xp4,{@xp_subplot,@xp_subplot,@xp_matrix_basicplot},{1:2,3},{{[],1},{1,1},{}});
% recursivePlot(xp4,{@xp_subplot_grid3D,@xp_subplot,@xp_matrix_basicplot},{1:2,3},{{},{0,1},{}});
% recursivePlot(xp4,{@xp_subplot_grid3D,@xp_matrix_basicplot},{[3,1,2]},{{},{}});
recursivePlot(xp4,{@xp_subplot_grid3D,@xp_matrix_basicplot},{[3,1,2]},{{},{}});




%% Run another recursive plot
clear xp2 xp3
xp4 = xp.subset([],[],1,[]);
xp4 = xp4.squeeze;
xp4.getaxisinfo

% recursivePlot(xp4,{@xp_subplot,@xp_subplot,@xp_matrix_basicplot},{1:2,3},{{[],1},{1,1},{}});
% recursivePlot(xp4,{@xp_subplot_grid3D,@xp_subplot,@xp_matrix_basicplot},{1:2,3},{{},{0,1},{}});
% recursivePlot(xp4,{@xp_subplot_grid3D,@xp_matrix_basicplot},{[3,1,2]},{{},{}});
recursivePlot(xp4,{@xp_subplot_grid3D,@xp_matrix_basicplot},{[3,1,2]},{{},{}});



%% Run a recursive plot

clear xp2 xp3
xp4 = xp.subset([],[],[],8);
xp4.getaxisinfo

% recursivePlot(xp4,{@xp_subplot,@xp_subplot,@xp_matrix_basicplot},{1:2,3},{{[],1},{1,1},{}});
% recursivePlot(xp4,{@xp_subplot_grid3D,@xp_subplot,@xp_matrix_basicplot},{1:2,3},{{},{0,1},{}});
% recursivePlot(xp4,{@xp_subplot_grid3D,@xp_matrix_basicplot},{[3,1,2]},{{},{}});
recursivePlot(xp4,{@xp_subplot_grid3D,@xp_subplot_grid3D,@xp_matrix_basicplot},{[1,2,4],3},{{},{0,1},{}});



%% Test subset selection using regular expressions
xp5 = xp.subset([],[],[1],'iNa*');
xp5.getaxisinfo

xp5 = xp.subset([],[],[1],'_s');
xp5.getaxisinfo

%% Test packDims
clear xp2 xp3 xp4 xp5
% xp2 = xp.subset(2,2,[],[1,3,5:8]);      % Selection based on index locations
xp2 = xp.subset(2,2,[],'(v|^i||ISYN$)');  % Same thing as above using regular expression. Selects everything except the _s terms. "^" - beginning with; "$" - ending with
xp2 = xp2.squeeze;
xp2.getaxisinfo;
src = 2;
dest = 3;
xp2 = xp2.packDim(src,dest);
xp2.getaxisinfo;

%% Average over membrane voltages
% Analogous to cell2mat

xp2 = xp;
xp2 = xp.subset([],[],[],'v');  % Same thing as above using regular expression. Selects everything except the _s terms. "^" - beginning with; "$" - ending with
xp2 = xp2.squeeze;
%
% Average across all cells
xp2.data = cellfun(@(x) mean(x,2), xp2.data,'UniformOutput',0);

% Pack E and I cells together
src=3;
dest=2;
xp3 = xp2.packDim(src,dest);


% Plot 
recursivePlot(xp3,{@xp_subplot_grid3D,@xp_matrix_basicplot},{[1,2]},{{},{}});


%% Average over synaptic currents
% Analogous to cell2mat
warning('Hadley Wickham');

xp2 = xp.subset([],[],[],'(ISYN$)');  % Same thing as above using regular expression. Selects everything except the _s terms. "^" - beginning with; "$" - ending with
xp2.getaxisinfo;

xp3 = xp2.packDim(4,3);
xp3 = xp3.squeeze;
xp3.getaxisinfo;

% Average across membrane currents
xp3.data = cellfun(@(x) nanmean(x,3), xp3.data,'UniformOutput',0);

% Plot 
recursivePlot(xp3,{@xp_subplot_grid3D,@xp_matrix_basicplot},{[3,1,2]},{{},{}});

%% Test mergeDims
% Analogous to Reshape
xp2 = xp.mergeDims([3,4]);
xp2.getaxisinfo;

%% Convert to Jason's format
% Analogous to Reshape
xp2 = xp.mergeDims([1,2]);
xp2 = xp2.mergeDims([3,4]);
xp2.getaxisinfo;



%% Load nDDict structure of images

cd outputs
file = 'demo_sPING_3b';
data = ImportPlots(file);
cd ..

[data_linear,ax,ax_names] = DynaSimPlotExtract (data);

xp = nDDict;
xp = xp.importLinearData(data_linear,ax{:});
xp = xp.importAxisNames(ax_names);


recursivePlot(xp,{@xp_subplot_grid3D,@xp_plotimage},{[1,2]},{{},{.25}});



%% To implement
% 
% 
% Implement the following:
% 1. Example of averaging across cells
% 2. Example of averaging synaptic currents (e.g. LFP estimate)
% 3. Plotting - plots with embedded images
% 4. Plotting - load images directly from DynaSim 
% 5. Starting work on PlotData2 - any new requests?<|MERGE_RESOLUTION|>--- conflicted
+++ resolved
@@ -1,28 +1,7 @@
-<<<<<<< HEAD
-% This is a script that I run through every time I want to test the code.
-% Assumes I've just run one of the scripts in demos.m, namely the section
-% titled "%% Save data from a set of simulations"
-% Then, I load demo_sPING_3:
-% data=ImportData('demo_sPING_3');
+
+
 %% Run simulation - Sparse Pyramidal-Interneuron-Network-Gamma (sPING)
 % Save both figures and data.
-
-demos_path = findDemosPath;
-
-% Set path to your copy of the DynaSim toolbox
-dynasim_path = fullfile(demos_path, '..');
-
-% add DynaSim toolbox to Matlab path
-addpath(genpath(dynasim_path)); % comment this out if already in path
-
-cd(demos_path)
-%%
-=======
-
-
-%% Run simulation - Sparse Pyramidal-Interneuron-Network-Gamma (sPING)
-% Save both figures and data.
->>>>>>> de87f93f
 mkdir('outputs')
 cd outputs
 
